--- conflicted
+++ resolved
@@ -23,10 +23,6 @@
 	"time"
 
 	"github.com/ethereum/go-ethereum/common"
-<<<<<<< HEAD
-	"github.com/ethereum/go-ethereum/crypto"
-=======
->>>>>>> 8722ca14
 	"github.com/ethersphere/swarm/chunk"
 	"github.com/ethersphere/swarm/pss"
 	"github.com/ethersphere/swarm/pss/trojan"
@@ -87,13 +83,7 @@
 }
 
 // getPinners returns the specific target pinners for a corresponding chunk
-<<<<<<< HEAD
 func getPinners(ctx context.Context, handler feed.GenericHandler, publisher string) (trojan.Targets, error) {
-=======
-func getPinners(ctx context.Context, handler feed.GenericHandler) (trojan.Targets, error) {
-	publisher, _ := ctx.Value("publisher").(string)
-
->>>>>>> 8722ca14
 	// query feed using recovery topic and publisher
 	feedContent, err := queryRecoveryFeed(ctx, RecoveryTopicText, publisher, handler)
 	if err != nil {
@@ -126,15 +116,9 @@
 		return feed.Topic{}, common.Address{}, err
 	}
 	// get feed user from publisher
-<<<<<<< HEAD
-	user, err := publisherToAddress(publisher)
-	if err != nil {
-		return feed.Topic{}, common.Address{}, err
-=======
 	user := common.HexToAddress(publisher)
 	if (user == common.Address{}) {
 		return feed.Topic{}, common.Address{}, ErrPublisher
->>>>>>> 8722ca14
 	}
 	return topic, user, nil
 }
@@ -161,20 +145,4 @@
 	}
 
 	return content, nil
-<<<<<<< HEAD
-}
-
-// publisherToAddress derives an address based on the given publisher string
-func publisherToAddress(publisher string) (common.Address, error) {
-	publisherBytes, err := hex.DecodeString(publisher)
-	if err != nil {
-		return common.Address{}, ErrPublisher
-	}
-	pubKey, err := crypto.DecompressPubkey(publisherBytes)
-	if err != nil {
-		return common.Address{}, ErrPubKey
-	}
-	return crypto.PubkeyToAddress(*pubKey), nil
-=======
->>>>>>> 8722ca14
 }