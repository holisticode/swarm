--- conflicted
+++ resolved
@@ -24,7 +24,6 @@
 
 	"github.com/ethereum/go-ethereum/common"
 	"github.com/ethersphere/swarm/chunk"
-	"github.com/ethersphere/swarm/log"
 	"github.com/ethersphere/swarm/pss"
 	"github.com/ethersphere/swarm/pss/trojan"
 	"github.com/ethersphere/swarm/storage/feed"
@@ -59,31 +58,18 @@
 type sender func(ctx context.Context, targets trojan.Targets, topic trojan.Topic, payload []byte) (*pss.Monitor, error)
 
 // NewRecoveryHook returns a new RecoveryHook with the sender function defined
-func NewRecoveryHook(send sender, handler feed.GenericHandler, publisher string) RecoveryHook {
+func NewRecoveryHook(send sender, handler feed.GenericHandler) RecoveryHook {
 	return func(ctx context.Context, chunkAddress chunk.Address) error {
-		log.Debug("gp recovery hook triggered", "chunk", hex.EncodeToString(chunkAddress))
-
-		ctx, cancel := context.WithTimeout(context.Background(), 3*time.Second)
-		defer func() {
-			cancel()
-		}()
-
-		targets, err := getPinners(ctx, handler, publisher)
+		targets, err := getPinners(ctx, handler)
 		if err != nil {
-			log.Debug("gp error recovering targets", "error", err.Error(), "chunk", hex.EncodeToString(chunkAddress))
 			return err
-		}
-		for _, t := range targets {
-			log.Debug("gp target found", "target", t, "chunk", hex.EncodeToString(chunkAddress))
 		}
 		payload := chunkAddress
 
 		// TODO: returned monitor should be made use of
 		if _, err := send(ctx, targets, RecoveryTopic, payload); err != nil {
-			log.Debug("gp send err", "err", err.Error(), "chunk", hex.EncodeToString(chunkAddress))
 			return err
 		}
-		log.Debug("gp send successful", "chunk", hex.EncodeToString(chunkAddress))
 		return nil
 	}
 }
@@ -97,13 +83,9 @@
 }
 
 // getPinners returns the specific target pinners for a corresponding chunk
-<<<<<<< HEAD
-func getPinners(ctx context.Context, handler feed.GenericHandler, publisher string) (trojan.Targets, error) {
-=======
 func getPinners(ctx context.Context, handler feed.GenericHandler) (trojan.Targets, error) {
 	publisher, _ := ctx.Value("publisher").(string)
 
->>>>>>> 56f0aae6
 	// query feed using recovery topic and publisher
 	feedContent, err := queryRecoveryFeed(ctx, RecoveryTopicText, publisher, handler)
 	if err != nil {
@@ -136,15 +118,9 @@
 		return feed.Topic{}, common.Address{}, err
 	}
 	// get feed user from publisher
-<<<<<<< HEAD
-	user, err := publisherToAddress(publisher)
-	if err != nil {
-		return feed.Topic{}, common.Address{}, err
-=======
 	user := common.HexToAddress(publisher)
 	if (user == common.Address{}) {
 		return feed.Topic{}, common.Address{}, ErrPublisher
->>>>>>> 56f0aae6
 	}
 	return topic, user, nil
 }
@@ -156,43 +132,19 @@
 		User:  user,
 	}
 	query := feed.NewQueryLatest(&fd, lookup.NoClue)
-<<<<<<< HEAD
-=======
 	ctx, cancel := context.WithTimeout(ctx, 100*time.Millisecond)
 	defer cancel()
 
->>>>>>> 56f0aae6
 	_, err := handler.Lookup(ctx, query)
 	// feed should still be queried even if there are no updates
 	if err != nil && err.Error() != "no feed updates found" {
-		return nil, err
+		return nil, ErrFeedLookup
 	}
 
 	_, content, err := handler.GetContent(&fd)
 	if err != nil {
-<<<<<<< HEAD
-		return nil, err
-	}
-
-	return content, nil
-}
-
-// publisherToAddress derives an address based on the given publisher string
-func publisherToAddress(publisher string) (common.Address, error) {
-	/* publisherBytes, err := hex.DecodeString(publisher)
-	if err != nil {
-		return common.Address{}, ErrPublisher
-	}
-	pubKey, err := crypto.DecompressPubkey(publisherBytes)
-	if err != nil {
-		return common.Address{}, ErrPubKey
-	}
-	return crypto.PubkeyToAddress(*pubKey), nil */
-	return common.HexToAddress(publisher), nil
-=======
 		return nil, ErrFeedContent
 	}
 
 	return content, nil
->>>>>>> 56f0aae6
 }