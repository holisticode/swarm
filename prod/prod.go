// Copyright 2020 The Swarm Authors
// This file is part of the Swarm library.
//
// The Swarm library is free software: you can redistribute it and/or modify
// it under the terms of the GNU Lesser General Public License as published by
// the Free Software Foundation, either version 3 of the License, or
// (at your option) any later version.
//
// The Swarm library is distributed in the hope that it will be useful,
// but WITHOUT ANY WARRANTY; without even the implied warranty of
// MERCHANTABILITY or FITNESS FOR A PARTICULAR PURPOSE. See the
// GNU Lesser General Public License for more details.
//
// You should have received a copy of the GNU Lesser General Public License
// along with the Swarm library. If not, see <http://www.gnu.org/licenses/>.

package prod

import (
	"context"
	"encoding/json"
	"errors"
	"time"

	"github.com/ethereum/go-ethereum/common"
	"github.com/ethersphere/swarm/chunk"
	"github.com/ethersphere/swarm/log"
	"github.com/ethersphere/swarm/pss"
	"github.com/ethersphere/swarm/pss/trojan"
	"github.com/ethersphere/swarm/storage/feed"
	"github.com/ethersphere/swarm/storage/feed/lookup"
)

// RecoveryTopicText is the string used to construct the recovery topic
const RecoveryTopicText = "RECOVERY"

// RecoveryTopic is the topic used for repairing globally pinned chunks
var RecoveryTopic = trojan.NewTopic(RecoveryTopicText)

// ErrPublisher is returned when the publisher address turns out to be empty
var ErrPublisher = errors.New("content publisher is empty")

// ErrPubKey is returned when the publisher bytes cannot be decompressed as a public key
var ErrPubKey = errors.New("failed to decompress public key")

// ErrFeedLookup is returned when the recovery feed cannot be successefully looked up
var ErrFeedLookup = errors.New("failed to look up recovery feed")

// ErrFeedContent is returned when there is a failure to retrieve content from the recovery feed
var ErrFeedContent = errors.New("failed to get content for recovery feed")

// ErrTargets is returned when there is a failure to unmarshal the feed content as a trojan.Targets variable
var ErrTargets = errors.New("failed to unmarshal targets in recovery feed content")

// RecoveryHook defines code to be executed upon failing to retrieve pinned chunks
type RecoveryHook func(ctx context.Context, chunkAddress chunk.Address) error

// sender is the function call for sending trojan chunks
type sender func(ctx context.Context, targets trojan.Targets, topic trojan.Topic, payload []byte) (*pss.Monitor, error)

// NewRecoveryHook returns a new RecoveryHook with the sender function defined
func NewRecoveryHook(send sender, handler feed.GenericHandler, publisher string) RecoveryHook {
	return func(ctx context.Context, chunkAddress chunk.Address) error {
		log.Debug("gp recovery hook triggered", "chunk", hex.EncodeToString(chunkAddress))

		ctx, cancel := context.WithTimeout(context.Background(), 3*time.Second)
		defer func() {
			cancel()
		}()

		targets, err := getPinners(ctx, handler, publisher)
		if err != nil {
			log.Debug("gp error recovering targets", "error", err.Error(), "chunk", hex.EncodeToString(chunkAddress))
			return err
		}
		for _, t := range targets {
			log.Debug("gp target found", "target", t, "chunk", hex.EncodeToString(chunkAddress))
		}
		payload := chunkAddress

		// TODO: returned monitor should be made use of
		if _, err := send(ctx, targets, RecoveryTopic, payload); err != nil {
			log.Debug("gp send err", "err", err.Error(), "chunk", hex.EncodeToString(chunkAddress))
			return err
		}
		log.Debug("gp send successful", "chunk", hex.EncodeToString(chunkAddress))
		return nil
	}
}

// NewRepairHandler creates a repair function to re-upload globally pinned chunks to the network with the given store
func NewRepairHandler(s *chunk.ValidatorStore) pss.Handler {
	return func(m trojan.Message) {
		chAddr := m.Payload
		s.Set(context.Background(), chunk.ModeSetReUpload, chAddr)
	}
}

// getPinners returns the specific target pinners for a corresponding chunk
<<<<<<< HEAD
func getPinners(ctx context.Context, handler feed.GenericHandler, publisher string) (trojan.Targets, error) {
=======
func getPinners(ctx context.Context, handler feed.GenericHandler) (trojan.Targets, error) {
	publisher, _ := ctx.Value("publisher").(string)

>>>>>>> 8722ca14
	// query feed using recovery topic and publisher
	feedContent, err := queryRecoveryFeed(ctx, RecoveryTopicText, publisher, handler)
	if err != nil {
		return nil, err
	}

	// extract targets from feed content
	targets := new(trojan.Targets)
	if err := json.Unmarshal(feedContent, targets); err != nil {
		return nil, ErrTargets
	}

	return *targets, nil
}

// queryRecoveryFeed attempts to create a feed topic and user, and query a feed based on these to fetch its content
func queryRecoveryFeed(ctx context.Context, topicText string, publisher string, handler feed.GenericHandler) ([]byte, error) {
	topic, user, err := getFeedTopicAndUser(topicText, publisher)
	if err != nil {
		return nil, err
	}
	return getFeedContent(ctx, handler, topic, user)
}

// getFeedTopicAndUser creates a feed topic and user from the given topic text and publisher strings
func getFeedTopicAndUser(topicText string, publisher string) (feed.Topic, common.Address, error) {
	// get feed topic from topic text
	topic, err := feed.NewTopic(topicText, nil)
	if err != nil {
		return feed.Topic{}, common.Address{}, err
	}
	// get feed user from publisher
<<<<<<< HEAD
	user, err := publisherToAddress(publisher)
	if err != nil {
		return feed.Topic{}, common.Address{}, err
=======
	user := common.HexToAddress(publisher)
	if (user == common.Address{}) {
		return feed.Topic{}, common.Address{}, ErrPublisher
>>>>>>> 8722ca14
	}
	return topic, user, nil
}

// getFeedContent creates a feed with the given topic and user, and attempts to fetch its content using the given handler
func getFeedContent(ctx context.Context, handler feed.GenericHandler, topic feed.Topic, user common.Address) ([]byte, error) {
	fd := feed.Feed{
		Topic: topic,
		User:  user,
	}
	query := feed.NewQueryLatest(&fd, lookup.NoClue)
<<<<<<< HEAD
=======
	ctx, cancel := context.WithTimeout(ctx, 100*time.Millisecond)
	defer cancel()

>>>>>>> 8722ca14
	_, err := handler.Lookup(ctx, query)
	// feed should still be queried even if there are no updates
	if err != nil && err.Error() != "no feed updates found" {
		return nil, err
	}

	_, content, err := handler.GetContent(&fd)
	if err != nil {
<<<<<<< HEAD
		return nil, err
	}

	return content, nil
}

// publisherToAddress derives an address based on the given publisher string
func publisherToAddress(publisher string) (common.Address, error) {
	/* publisherBytes, err := hex.DecodeString(publisher)
	if err != nil {
		return common.Address{}, ErrPublisher
	}
	pubKey, err := crypto.DecompressPubkey(publisherBytes)
	if err != nil {
		return common.Address{}, ErrPubKey
	}
	return crypto.PubkeyToAddress(*pubKey), nil */
	return common.HexToAddress(publisher), nil
=======
		return nil, ErrFeedContent
	}

	return content, nil
>>>>>>> 8722ca14
}<|MERGE_RESOLUTION|>--- conflicted
+++ resolved
@@ -18,6 +18,7 @@
 
 import (
 	"context"
+	"encoding/hex"
 	"encoding/json"
 	"errors"
 	"time"
@@ -97,13 +98,7 @@
 }
 
 // getPinners returns the specific target pinners for a corresponding chunk
-<<<<<<< HEAD
 func getPinners(ctx context.Context, handler feed.GenericHandler, publisher string) (trojan.Targets, error) {
-=======
-func getPinners(ctx context.Context, handler feed.GenericHandler) (trojan.Targets, error) {
-	publisher, _ := ctx.Value("publisher").(string)
-
->>>>>>> 8722ca14
 	// query feed using recovery topic and publisher
 	feedContent, err := queryRecoveryFeed(ctx, RecoveryTopicText, publisher, handler)
 	if err != nil {
@@ -136,15 +131,9 @@
 		return feed.Topic{}, common.Address{}, err
 	}
 	// get feed user from publisher
-<<<<<<< HEAD
-	user, err := publisherToAddress(publisher)
-	if err != nil {
-		return feed.Topic{}, common.Address{}, err
-=======
 	user := common.HexToAddress(publisher)
 	if (user == common.Address{}) {
 		return feed.Topic{}, common.Address{}, ErrPublisher
->>>>>>> 8722ca14
 	}
 	return topic, user, nil
 }
@@ -156,12 +145,9 @@
 		User:  user,
 	}
 	query := feed.NewQueryLatest(&fd, lookup.NoClue)
-<<<<<<< HEAD
-=======
 	ctx, cancel := context.WithTimeout(ctx, 100*time.Millisecond)
 	defer cancel()
 
->>>>>>> 8722ca14
 	_, err := handler.Lookup(ctx, query)
 	// feed should still be queried even if there are no updates
 	if err != nil && err.Error() != "no feed updates found" {
@@ -170,29 +156,8 @@
 
 	_, content, err := handler.GetContent(&fd)
 	if err != nil {
-<<<<<<< HEAD
-		return nil, err
-	}
-
-	return content, nil
-}
-
-// publisherToAddress derives an address based on the given publisher string
-func publisherToAddress(publisher string) (common.Address, error) {
-	/* publisherBytes, err := hex.DecodeString(publisher)
-	if err != nil {
-		return common.Address{}, ErrPublisher
-	}
-	pubKey, err := crypto.DecompressPubkey(publisherBytes)
-	if err != nil {
-		return common.Address{}, ErrPubKey
-	}
-	return crypto.PubkeyToAddress(*pubKey), nil */
-	return common.HexToAddress(publisher), nil
-=======
 		return nil, ErrFeedContent
 	}
 
 	return content, nil
->>>>>>> 8722ca14
 }