--- conflicted
+++ resolved
@@ -17,6 +17,7 @@
 package storage
 
 import (
+	"path/filepath"
 	"time"
 )
 
@@ -33,7 +34,6 @@
 	return &NetStore{localStore, retrieve}
 }
 
-<<<<<<< HEAD
 // Get is the entrypoint for local retrieve requests
 // waits for response or times out
 func (self *NetStore) Get(key Key) (chunk *Chunk, err error) {
@@ -51,15 +51,6 @@
 		if chunk.ReqC == nil {
 			return chunk, nil
 		}
-=======
-//this can only finally be set after all config options (file, cmd line, env vars)
-//have been evaluated
-func (self *StoreParams) Init(path string) {
-	if self.ChunkDbPath == "" {
-		self.ChunkDbPath = filepath.Join(path, "chunks")
-	}
-}
->>>>>>> 8e477b03
 
 		if created {
 			if err := self.retrieve(chunk); err != nil {
@@ -79,6 +70,14 @@
 	return chunk, nil
 }
 
+//this can only finally be set after all config options (file, cmd line, env vars)
+//have been evaluated
+func (self *StoreParams) Init(path string) {
+	if self.ChunkDbPath == "" {
+		self.ChunkDbPath = filepath.Join(path, "chunks")
+	}
+}
+
 // Put is the entrypoint for local store requests coming from storeLoop
 func (self *NetStore) Put(chunk *Chunk) {
 	self.localStore.Put(chunk)
