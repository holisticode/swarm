--- conflicted
+++ resolved
@@ -456,31 +456,15 @@
 // processAndVerifyCheque verifies the cheque and compares it with the last received cheque
 // if the cheque is valid it will also be saved as the new last cheque
 // the caller is expected to hold p.lock
-<<<<<<< HEAD
 func (s *Swap) processAndVerifyCheque(cheque *Cheque, p *Peer) error {
-=======
-func (s *Swap) processAndVerifyCheque(cheque *Cheque, p *Peer) (*int256.Uint256, error) {
->>>>>>> 59d5cf77
 	if err := cheque.verifyChequeProperties(p, s.owner.address); err != nil {
 		return err
 	}
 
 	lastCheque := p.getLastReceivedCheque()
 
-<<<<<<< HEAD
-	if err := cheque.verifyChequeAgainstLast(lastCheque, uint256.FromUint64(cheque.Honey)); err != nil {
+	if err := cheque.verifyChequeAgainstLast(lastCheque, int256.Uint256From(cheque.Honey)); err != nil {
 		return err
-=======
-	// TODO: there should probably be a lock here?
-	expectedAmount, err := s.honeyPriceOracle.GetPrice(cheque.Honey)
-	if err != nil {
-		return nil, err
-	}
-
-	actualAmount, err := cheque.verifyChequeAgainstLast(lastCheque, int256.Uint256From(expectedAmount))
-	if err != nil {
-		return nil, err
->>>>>>> 59d5cf77
 	}
 
 	// calculate tentative new balance after cheque is processed
