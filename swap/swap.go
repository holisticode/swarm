// Copyright 2018 The Swarm Authors
// This file is part of the Swarm library.
//
// The Swarm library is free software: you can redistribute it and/or modify
// it under the terms of the GNU Lesser General Public License as published by
// the Free Software Foundation, either version 3 of the License, or
// (at your option) any later version.
//
// The Swarm library is distributed in the hope that it will be useful,
// but WITHOUT ANY WARRANTY; without even the implied warranty of
// MERCHANTABILITY or FITNESS FOR A PARTICULAR PURPOSE. See the
// GNU Lesser General Public License for more details.
//
// You should have received a copy of the GNU Lesser General Public License
// along with the Swarm library. If not, see <http://www.gnu.org/licenses/>.

package swap

import (
	"context"
	"crypto/ecdsa"
	"encoding/hex"
	"errors"
	"fmt"
	"math/big"
	"path/filepath"
	"strconv"
	"sync"
	"time"

	"github.com/ethereum/go-ethereum/accounts/abi/bind"
	"github.com/ethereum/go-ethereum/common"
	"github.com/ethereum/go-ethereum/console"
	"github.com/ethereum/go-ethereum/crypto"
	"github.com/ethereum/go-ethereum/ethclient"
	"github.com/ethereum/go-ethereum/log"
	"github.com/ethereum/go-ethereum/p2p/enode"
	"github.com/ethersphere/swarm/contracts/swap"
	contract "github.com/ethersphere/swarm/contracts/swap"
	"github.com/ethersphere/swarm/p2p/protocols"
	"github.com/ethersphere/swarm/state"
)

// ErrInvalidChequeSignature indicates the signature on the cheque was invalid
var ErrInvalidChequeSignature = errors.New("invalid cheque signature")

var swapLog log.Logger // logger for Swap related messages and audit trail
const swapLogLevel = 3 // swapLogLevel indicates filter level of log messages

// Swap represents the Swarm Accounting Protocol
// a peer to peer micropayment system
// A node maintains an individual balance with every peer
// Only messages which have a price will be accounted for
type Swap struct {
	store             state.Store                // store is needed in order to keep balances and cheques across sessions
	peers             map[enode.ID]*Peer         // map of all swap Peers
	peersLock         sync.RWMutex               // lock for peers map
	owner             *Owner                     // contract access
	backend           contract.Backend           // the backend (blockchain) used
	chainID           uint64                     // id of the chain the backend is connected to
	params            *Params                    // economic and operational parameters
	contract          contract.Contract          // reference to the smart contract
	chequebookFactory contract.SimpleSwapFactory // the chequebook factory used
	honeyPriceOracle  HoneyOracle                // oracle which resolves the price of honey (in Wei)
}

// Owner encapsulates information related to accessing the contract
type Owner struct {
	address    common.Address    // owner address
	privateKey *ecdsa.PrivateKey // private key
	publicKey  *ecdsa.PublicKey  // public key
}

// Params encapsulates economic and operational parameters
type Params struct {
	OverlayAddr         []byte // this node's base address
	LogPath             string // optional audit log path
	PaymentThreshold    int64  // honey amount at which a payment is triggered
	DisconnectThreshold int64  // honey amount at which a peer disconnects
}

// newSwapLogger returns a new logger for standard swap logs
func newSwapLogger(logPath string, overlayAddr []byte) log.Logger {
	swapLogger := log.New("swaplog", "*", "base", hex.EncodeToString(overlayAddr)[:16])
	setLoggerHandler(logPath, swapLogger)
	return swapLogger
}

// newPeerLogger returns a new logger for swap logs with peer info
func newPeerLogger(s *Swap, peerID enode.ID) log.Logger {
	peerLogger := log.New("swaplog", "*", "base", hex.EncodeToString(s.params.OverlayAddr)[:16], "peer", peerID.String()[:16])
	setLoggerHandler(s.params.LogPath, peerLogger)
	return peerLogger
}

// setLoggerHandler will set the logger handle to write logs to the specified path
// or use the default swarm logger in case this isn't specified or an error occurs
func setLoggerHandler(logpath string, logger log.Logger) {
	lh := log.Root().GetHandler()

	if logpath == "" {
		logger.SetHandler(lh)
		return
	}

	rfh, err := swapRotatingFileHandler(logpath)

	if err != nil {
		log.Warn("RotatingFileHandler was not initialized", "logdir", logpath, "err", err)
		// use the default swarm logger as a fallback
		logger.SetHandler(lh)
		return
	}

	// filter messages with the correct log level for swap
	rfh = log.LvlFilterHandler(log.Lvl(swapLogLevel), rfh)

	// dispatch the logs to the default swarm log and also the filtered swap logger
	logger.SetHandler(log.MultiHandler(lh, rfh))
}

// swapRotatingFileHandler returns a RotatingFileHandler this will split the logs into multiple files.
// the files are split based on the limit parameter expressed in bytes
func swapRotatingFileHandler(logdir string) (log.Handler, error) {
	return log.RotatingFileHandler(
		logdir,
		262144,
		log.JSONFormatOrderedEx(false, true),
	)
}

// newSwapInstance is a swap constructor function without integrity checks
func newSwapInstance(stateStore state.Store, owner *Owner, backend contract.Backend, chainID uint64, params *Params, chequebookFactory contract.SimpleSwapFactory) *Swap {
	return &Swap{
		store:             stateStore,
		peers:             make(map[enode.ID]*Peer),
		backend:           backend,
		owner:             owner,
		params:            params,
		chequebookFactory: chequebookFactory,
		honeyPriceOracle:  NewHoneyPriceOracle(),
		chainID:           chainID,
	}
}

// New prepares and creates all fields to create a swap instance:
// - sets up a SWAP database;
// - verifies whether the disconnect threshold is higher than the payment threshold;
// - connects to the blockchain backend;
// - verifies that we have not connected SWAP before on a different blockchain backend;
// - starts the chequebook; creates the swap instance
func New(dbPath string, prvkey *ecdsa.PrivateKey, backendURL string, params *Params, chequebookAddressFlag common.Address, initialDepositAmountFlag uint64, factoryAddress common.Address) (swap *Swap, err error) {
	// swap log for auditing purposes
	swapLog = newSwapLogger(params.LogPath, params.OverlayAddr)
	// verify that backendURL is not empty
	if backendURL == "" {
		return nil, errors.New("no backend URL given")
	}
	swapLog.Info("connecting to SWAP API", "url", backendURL)
	// initialize the balances store
	var stateStore state.Store
	if stateStore, err = state.NewDBStore(filepath.Join(dbPath, "swap.db")); err != nil {
		return nil, fmt.Errorf("error while initializing statestore: %v", err)
	}
	if params.DisconnectThreshold <= params.PaymentThreshold {
		return nil, fmt.Errorf("disconnect threshold lower or at payment threshold. DisconnectThreshold: %d, PaymentThreshold: %d", params.DisconnectThreshold, params.PaymentThreshold)
	}
	// connect to the backend
	backend, err := ethclient.Dial(backendURL)
	if err != nil {
		return nil, fmt.Errorf("error connecting to Ethereum API %s: %v", backendURL, err)
	}
	// get the chainID of the backend
	var chainID *big.Int
	if chainID, err = backend.ChainID(context.TODO()); err != nil {
		return nil, fmt.Errorf("error retrieving chainID from backendURL: %v", err)
	}
	// verify that we have not used SWAP before on a different chainID
	if err := checkChainID(chainID.Uint64(), stateStore); err != nil {
		return nil, err
	}
	swapLog.Info("Using backend network ID", "ID", chainID.Uint64())

	// create the owner of SWAP
	owner := createOwner(prvkey)
	// initialize the factory
	factory, err := createFactory(factoryAddress, chainID, backend)
	if err != nil {
		return nil, err
	}

	// create the swap instance
	swap = newSwapInstance(
		stateStore,
		owner,
		backend,
		chainID.Uint64(),
		params,
		factory,
	)
	// start the chequebook
	if swap.contract, err = swap.StartChequebook(chequebookAddressFlag, initialDepositAmountFlag); err != nil {
		return nil, err
	}
	availableBalance, err := swap.AvailableBalance()
	if err != nil {
		return nil, err
	}

	swapLog.Info("available balance", "balance", availableBalance)

	return swap, nil
}

const (
	balancePrefix          = "balance_"
	sentChequePrefix       = "sent_cheque_"
	receivedChequePrefix   = "received_cheque_"
	pendingChequePrefix    = "pending_cheque_"
	connectedChequebookKey = "connected_chequebook"
	connectedBlockchainKey = "connected_blockchain"
)

// createFactory determines the factory address and returns and error if no factory address has been specified or is unknown for the network
func createFactory(factoryAddress common.Address, chainID *big.Int, backend contract.Backend) (factory swap.SimpleSwapFactory, err error) {
	if (factoryAddress == common.Address{}) {
		if factoryAddress, err = contract.FactoryAddressForNetwork(chainID.Uint64()); err != nil {
			return nil, err
		}
	}
	swapLog.Info("Using chequebook factory", "address", factoryAddress)
	// instantiate an object representing the factory and verify it's bytecode
	factory, err = contract.FactoryAt(factoryAddress, backend)
	if err != nil {
		return nil, err
	}
	if err := factory.VerifySelf(); err != nil {
		return nil, err
	}
	return factory, nil
}

// checkChainID verifies whether we have initialized SWAP before and ensures that we are on the same backendNetworkID if this is the case
func checkChainID(currentChainID uint64, s state.Store) (err error) {
	var connectedBlockchain uint64
	err = s.Get(connectedBlockchainKey, &connectedBlockchain)
	// error reading from database
	if err != nil && err != state.ErrNotFound {
		return fmt.Errorf("error querying usedBeforeAtNetwork from statestore: %v", err)
	}
	// initialized before, but on a different chainID
	if err != state.ErrNotFound && connectedBlockchain != currentChainID {
		return fmt.Errorf("statestore previously used on different backend network. Used before on network: %d, Attempting to connect on network %d", connectedBlockchain, currentChainID)
	}
	if err == state.ErrNotFound {
		swapLog.Info("First time connected to SWAP. Storing chain ID", "ID", currentChainID)
		return s.Put(connectedBlockchainKey, currentChainID)
	}
	return nil
}

// returns the store key for retrieving a peer's balance
func balanceKey(peer enode.ID) string {
	return balancePrefix + peer.String()
}

// returns the store key for retrieving a peer's last sent cheque
func sentChequeKey(peer enode.ID) string {
	return sentChequePrefix + peer.String()
}

// returns the store key for retrieving a peer's last received cheque
func receivedChequeKey(peer enode.ID) string {
	return receivedChequePrefix + peer.String()
}

func pendingChequeKey(peer enode.ID) string {
	return pendingChequePrefix + peer.String()
}

func keyToID(key string, prefix string) enode.ID {
	return enode.HexID(key[len(prefix):])
}

// createOwner assings keys and addresses
func createOwner(prvkey *ecdsa.PrivateKey) *Owner {
	pubkey := &prvkey.PublicKey
	return &Owner{
		address:    crypto.PubkeyToAddress(*pubkey),
		privateKey: prvkey,
		publicKey:  pubkey,
	}
}

// Add is the (sole) accounting function
// Swap implements the protocols.Balance interface
func (s *Swap) Add(amount int64, peer *protocols.Peer) (err error) {
	swapPeer := s.getPeer(peer.ID())
	if swapPeer == nil {
		return fmt.Errorf("peer %s not a swap enabled peer", peer.ID().String())
	}
	swapPeer.lock.Lock()
	defer swapPeer.lock.Unlock()

	// check if balance with peer is over the disconnect threshold and if the message would increase the existing debt
	balance := swapPeer.getBalance()
	if balance >= s.params.DisconnectThreshold && amount > 0 {
		return fmt.Errorf("balance for peer %s is over the disconnect threshold %d and cannot incur more debt, disconnecting", peer.ID().String(), s.params.DisconnectThreshold)
	}

	if err = swapPeer.updateBalance(amount); err != nil {
		return err
	}

	return s.checkPaymentThresholdAndSendCheque(swapPeer)
}

// checkPaymentThresholdAndSendCheque checks if balance with peer crosses the payment threshold and attempts to send a cheque if so
// It is the peer with a negative balance who sends a cheque, thus we check
// that the balance is *below* the threshold
// the caller is expected to hold swapPeer.lock
func (s *Swap) checkPaymentThresholdAndSendCheque(swapPeer *Peer) error {
	if swapPeer.getBalance() <= -s.params.PaymentThreshold {
		swapPeer.logger.Info("balance for peer went over the payment threshold, sending cheque", "payment threshold", s.params.PaymentThreshold)
		return swapPeer.sendCheque()
	}
	return nil
}

// handleMsg is for handling messages when receiving messages
func (s *Swap) handleMsg(p *Peer) func(ctx context.Context, msg interface{}) error {
	return func(ctx context.Context, msg interface{}) error {
		switch msg := msg.(type) {
		case *EmitChequeMsg:
			go s.handleEmitChequeMsg(ctx, p, msg)
		case *ConfirmChequeMsg:
			go s.handleConfirmChequeMsg(ctx, p, msg)
		}
		return nil
	}
}

var defaultCashCheque = cashCheque

// handleEmitChequeMsg should be handled by the creditor when it receives
// a cheque from a debitor
func (s *Swap) handleEmitChequeMsg(ctx context.Context, p *Peer, msg *EmitChequeMsg) error {
	p.lock.Lock()
	defer p.lock.Unlock()

	cheque := msg.Cheque
	p.logger.Info("received cheque from peer", "honey", cheque.Honey)

	if p.getLastReceivedCheque() != nil && cheque.Equal(p.getLastReceivedCheque()) {
		p.logger.Warn("cheque sent by peer has already been received in the past", "cumulativePayout", cheque.CumulativePayout)
		return p.Send(ctx, &ConfirmChequeMsg{
			Cheque: cheque,
		})
	}

	_, err := s.processAndVerifyCheque(cheque, p)
	if err != nil {
		log.Error("error processing and verifying received cheque", "err", err)
		return err
	}

	p.logger.Debug("processed and verified received cheque", "beneficiary", cheque.Beneficiary, "cumulative payout", cheque.CumulativePayout)

	// reset balance by amount
	// as this is done by the creditor, receiving the cheque, the amount should be negative,
	// so that updateBalance will calculate balance + amount which result in reducing the peer's balance
	err = p.updateBalance(-int64(cheque.Honey))
	if err != nil {
		log.Error("error updating balance", "err", err)
		return err
	}

	err = p.Send(ctx, &ConfirmChequeMsg{
		Cheque: cheque,
	})
	if err != nil {
		return err
	}

	otherSwap, err := contract.InstanceAt(cheque.Contract, s.backend)
	if err != nil {
		log.Error("error getting contract", "err", err)
		return err
	}

	gasPrice, err := s.backend.SuggestGasPrice(context.TODO())
	if err != nil {
		return err
	}
	transactionCosts := gasPrice.Uint64() * 50000 // cashing a cheque is approximately 50000 gas
	paidOut, err := otherSwap.PaidOut(nil, cheque.Beneficiary)
	if err != nil {
		return err
	}
	// do a payout transaction if we get 2 times the gas costs
	if (cheque.CumulativePayout - paidOut.Uint64()) > 2*transactionCosts {
		opts := bind.NewKeyedTransactor(s.owner.privateKey)
		opts.Context = ctx
		// cash cheque in async, otherwise this blocks here until the TX is mined
		go defaultCashCheque(s, otherSwap, opts, cheque)
	}

	return err
}

func (s *Swap) handleConfirmChequeMsg(ctx context.Context, p *Peer, msg *ConfirmChequeMsg) {
	p.lock.Lock()
	defer p.lock.Unlock()
	cheque := msg.Cheque

	if p.getPendingCheque() == nil {
		p.logger.Warn("ignoring confirm msg, no pending cheque", "confirm message cheque", cheque)
		return
	}

	if !cheque.Equal(p.getPendingCheque()) {
		p.logger.Warn("ignoring confirm msg, unexpected cheque", "confirm message cheque", cheque, "expected", p.getPendingCheque())
		return
	}

	err := p.setLastSentCheque(cheque)
	if err != nil {
		p.Drop(fmt.Sprintf("persistence error: %v", err))
		return
	}

	err = p.setPendingCheque(nil)
	if err != nil {
		p.Drop(fmt.Sprintf("persistence error: %v", err))
		return
	}
}

// cashCheque should be called async as it blocks until the transaction(s) are mined
// The function cashes the cheque by sending it to the blockchain
func cashCheque(s *Swap, otherSwap contract.Contract, opts *bind.TransactOpts, cheque *Cheque) {
	// blocks here, as we are waiting for the transaction to be mined
	result, receipt, err := otherSwap.CashChequeBeneficiary(opts, s.GetParams().ContractAddress, big.NewInt(int64(cheque.CumulativePayout)), cheque.Signature)
	if err != nil {
		// TODO: do something with the error
		// and we actually need to log this error as we are in an async routine; nobody is handling this error for now
		swapLog.Error("error cashing cheque", "err", err)
		return
	}

	if result.Bounced {
		swapLog.Warn("cheque bounced", "tx", receipt.TxHash)
		return
		// TODO: do something here
	}

	swapLog.Debug("cash tx mined", "receipt", receipt)
}

// processAndVerifyCheque verifies the cheque and compares it with the last received cheque
// if the cheque is valid it will also be saved as the new last cheque
func (s *Swap) processAndVerifyCheque(cheque *Cheque, p *Peer) (uint64, error) {
	if err := cheque.verifyChequeProperties(p, s.owner.address); err != nil {
		return 0, err
	}

	lastCheque := p.getLastReceivedCheque()

	// TODO: there should probably be a lock here?
	expectedAmount, err := s.honeyPriceOracle.GetPrice(cheque.Honey)
	if err != nil {
		return 0, err
	}

	actualAmount, err := cheque.verifyChequeAgainstLast(lastCheque, expectedAmount)
	if err != nil {
		return 0, err
	}

	if err := p.setLastReceivedCheque(cheque); err != nil {
		p.logger.Error("error while saving last received cheque", "err", err.Error())
		// TODO: what do we do here? Related issue: https://github.com/ethersphere/swarm/issues/1515
	}

	return actualAmount, nil
}

<<<<<<< HEAD
// Balance returns the balance for a given peer
func (s *Swap) Balance(peer enode.ID) (balance int64, err error) {
	if swapPeer := s.getPeer(peer); swapPeer != nil {
		return swapPeer.getBalance(), nil
	}
	err = s.store.Get(balanceKey(peer), &balance)
	return balance, err
}

// Balances returns the balances for all known SWAP peers
func (s *Swap) Balances() (map[enode.ID]int64, error) {
	balances := make(map[enode.ID]int64)

	s.peersLock.Lock()
	for peer, swapPeer := range s.peers {
		swapPeer.lock.Lock()
		balances[peer] = swapPeer.getBalance()
		swapPeer.lock.Unlock()
	}
	s.peersLock.Unlock()

	// add store balances, if peer was not already added
	balanceIterFunction := func(key []byte, value []byte) (stop bool, err error) {
		peer := keyToID(string(key), balancePrefix)
		if _, peerHasBalance := balances[peer]; !peerHasBalance {
			var peerBalance int64
			err = json.Unmarshal(value, &peerBalance)
			if err == nil {
				balances[peer] = peerBalance
			}
		}
		return stop, err
	}
	err := s.store.Iterate(balancePrefix, balanceIterFunction)
	if err != nil {
		return nil, err
	}

	return balances, nil
}

// Cheques returns all known last sent and received cheques, grouped by peer
func (s *Swap) Cheques() (map[enode.ID]*PeerCheques, error) {
	cheques := make(map[enode.ID]*PeerCheques)

	// get peer cheques from memory
	s.peersLock.Lock()
	for peer, swapPeer := range s.peers {
		swapPeer.lock.Lock()
		pendingCheque := swapPeer.getPendingCheque()
		sentCheque := swapPeer.getLastSentCheque()
		receivedCheque := swapPeer.getLastReceivedCheque()
		// don't add peer to result if there are no cheques
		if sentCheque != nil || receivedCheque != nil || pendingCheque != nil {
			cheques[peer] = &PeerCheques{pendingCheque, sentCheque, receivedCheque}
		}
		swapPeer.lock.Unlock()
	}
	s.peersLock.Unlock()

	// get peer cheques from store
	err := s.addStoreCheques(pendingChequePrefix, cheques)
	if err != nil {
		return nil, err
	}
	err = s.addStoreCheques(sentChequePrefix, cheques)
	if err != nil {
		return nil, err
	}
	err = s.addStoreCheques(receivedChequePrefix, cheques)
	if err != nil {
		return nil, err
	}

	return cheques, nil
}

// placeholder: issue of locks
func (s *Swap) sentCheques() (map[enode.ID]*Cheque, error) {
	sentCheques := make(map[enode.ID]*Cheque)
	// get sent cheques from memory
	s.peersLock.Lock()
	for peer, swapPeer := range s.peers {
		sentCheque := swapPeer.getLastSentCheque()
		// don't add peer to result if there are no cheques
		if sentCheque != nil {
			sentCheques[peer] = sentCheque
		}
	}
	s.peersLock.Unlock()

	// get sent cheques from store
	chequesIterFunction := func(key []byte, value []byte) (stop bool, err error) {
		peer := keyToID(string(key), sentChequePrefix)
		// add cheque if not present yet
		if sentCheque := sentCheques[peer]; sentCheque == nil {
			// add cheque from store if not already in result
			var sentCheque Cheque
			err = json.Unmarshal(value, &sentCheque)
			if err == nil {
				sentCheques[peer] = &sentCheque
			}
		}
		return stop, err
	}

	err := s.store.Iterate(sentChequePrefix, chequesIterFunction)
	if err != nil {
		return nil, err
	}

	return sentCheques, nil
}

// AvailableBalance returns the total balance of the chequebook against which new cheques can be written
func (s *Swap) AvailableBalance() (uint64, error) {
	// get the LiquidBalance of the chequebook
	liquidBalance, err := s.contract.LiquidBalance(nil)
	if err != nil {
		return 0, err
	}

	// get sent cheques
	sentCheques, err := s.sentCheques()
	if err != nil {
		return 0, err
	}

	// Compute the total worth of cheques sent and how much of of this is cashed
	var sentChequesWorth uint64
	var cashedChequesWorth uint64
	for _, sentCheque := range sentCheques {
		sentChequesWorth += sentCheque.ChequeParams.CumulativePayout
		paidOut, err := s.contract.PaidOut(nil, sentCheque.ChequeParams.Beneficiary)
		if err != nil {
			return 0, err
		}
		cashedChequesWorth += paidOut.Uint64()
	}
	return liquidBalance.Uint64() + cashedChequesWorth - sentChequesWorth, nil
}

// add cheques from store for peers not already present in given cheques map
func (s *Swap) addStoreCheques(chequePrefix string, cheques map[enode.ID]*PeerCheques) error {
	chequesIterFunction := func(key []byte, value []byte) (stop bool, err error) {
		peer := keyToID(string(key), chequePrefix)
		// create struct if peer has no cheques entry yet
		if peerCheques := cheques[peer]; peerCheques == nil {
			cheques[peer] = &PeerCheques{}
		}

		// add cheque from store if not already in result
		var peerCheque Cheque
		err = json.Unmarshal(value, &peerCheque)
		if err == nil {
			switch chequePrefix {
			case pendingChequePrefix:
				cheques[peer].PendingCheque = &peerCheque
			case sentChequePrefix:
				cheques[peer].LastSentCheque = &peerCheque
			case receivedChequePrefix:
				cheques[peer].LastReceivedCheque = &peerCheque
			default:
				err = fmt.Errorf("unknown type of cheque requested through prefix %s", chequePrefix)
			}
		}
		return stop, err
	}
	return s.store.Iterate(chequePrefix, chequesIterFunction)
}

// PeerCheques contains the last cheque known to have been sent to a peer, as well as the last one received from the peer
type PeerCheques struct {
	PendingCheque      *Cheque
	LastSentCheque     *Cheque
	LastReceivedCheque *Cheque
}

// PeerCheques returns the last sent and received cheques for a given peer
func (s *Swap) PeerCheques(peer enode.ID) (PeerCheques, error) {
	var pendingCheque, sentCheque, receivedCheque *Cheque

	swapPeer := s.getPeer(peer)
	if swapPeer != nil {
		pendingCheque = swapPeer.getPendingCheque()
		sentCheque = swapPeer.getLastSentCheque()
		receivedCheque = swapPeer.getLastReceivedCheque()
	} else {
		errPendingCheque := s.store.Get(pendingChequeKey(peer), &pendingCheque)
		if errPendingCheque != nil && errPendingCheque != state.ErrNotFound {
			return PeerCheques{}, errPendingCheque
		}
		errSentCheque := s.store.Get(sentChequeKey(peer), &sentCheque)
		if errSentCheque != nil && errSentCheque != state.ErrNotFound {
			return PeerCheques{}, errSentCheque
		}
		errReceivedCheque := s.store.Get(receivedChequeKey(peer), &receivedCheque)
		if errReceivedCheque != nil && errReceivedCheque != state.ErrNotFound {
			return PeerCheques{}, errReceivedCheque
		}
	}
	return PeerCheques{pendingCheque, sentCheque, receivedCheque}, nil
}

=======
>>>>>>> 70d4fc03
// loadLastReceivedCheque loads the last received cheque for the peer from the store
// and returns nil when there never was a cheque saved
func (s *Swap) loadLastReceivedCheque(p enode.ID) (cheque *Cheque, err error) {
	err = s.store.Get(receivedChequeKey(p), &cheque)
	if err == state.ErrNotFound {
		return nil, nil
	}
	if err != nil {
		return nil, err
	}
	return cheque, nil
}

// loadLastSentCheque loads the last sent cheque for the peer from the store
// and returns nil when there never was a cheque saved
func (s *Swap) loadLastSentCheque(p enode.ID) (cheque *Cheque, err error) {
	err = s.store.Get(sentChequeKey(p), &cheque)
	if err == state.ErrNotFound {
		return nil, nil
	}
	if err != nil {
		return nil, err
	}
	return cheque, nil
}

// loadPendingCheque loads the current pending cheque for the peer from the store
// and returns nil when there never was a pending cheque saved
func (s *Swap) loadPendingCheque(p enode.ID) (cheque *Cheque, err error) {
	err = s.store.Get(pendingChequeKey(p), &cheque)
	if err == state.ErrNotFound {
		return nil, nil
	}
	if err != nil {
		return nil, err
	}
	return cheque, nil
}

// loadBalance loads the current balance for the peer from the store
// and returns 0 if there was no prior balance saved
func (s *Swap) loadBalance(p enode.ID) (balance int64, err error) {
	err = s.store.Get(balanceKey(p), &balance)
	if err == state.ErrNotFound {
		return 0, nil
	}
	if err != nil {
		return 0, err
	}
	return balance, nil
}

// saveLastReceivedCheque saves cheque as the last received cheque for peer
func (s *Swap) saveLastReceivedCheque(p enode.ID, cheque *Cheque) error {
	return s.store.Put(receivedChequeKey(p), cheque)
}

// saveLastSentCheque saves cheque as the last received cheque for peer
func (s *Swap) saveLastSentCheque(p enode.ID, cheque *Cheque) error {
	return s.store.Put(sentChequeKey(p), cheque)
}

// savePendingCheque saves cheque as the last pending cheque for peer
func (s *Swap) savePendingCheque(p enode.ID, cheque *Cheque) error {
	return s.store.Put(pendingChequeKey(p), cheque)
}

// saveBalance saves balance as the current balance for peer
func (s *Swap) saveBalance(p enode.ID, balance int64) error {
	return s.store.Put(balanceKey(p), balance)
}

// Close cleans up swap
func (s *Swap) Close() error {
	return s.store.Close()
}

// GetParams returns contract parameters (Bin, ABI, contractAddress) from the contract
func (s *Swap) GetParams() *contract.Params {
	return s.contract.ContractParams()
}

// getContractOwner retrieve the owner of the chequebook at address from the blockchain
func (s *Swap) getContractOwner(ctx context.Context, address common.Address) (common.Address, error) {
	contr, err := contract.InstanceAt(address, s.backend)
	if err != nil {
		return common.Address{}, err
	}

	return contr.Issuer(nil)
}

func promptInitialDepositAmount() (uint64, error) {
	// need to prompt user for initial deposit amount
	// if 0, can not cash in cheques
	prompter := console.Stdin

	// ask user for input
	input, err := prompter.PromptInput("Please provide the amount in Wei which will deposited to your chequebook upon deployment: ")
	if err != nil {
		return 0, err
	}
	// check input
	val, err := strconv.ParseInt(input, 10, 64)
	if err != nil {
		// maybe we should provide a fallback here? A bad input results in stopping the boot
		return 0, fmt.Errorf("Conversion error while reading user input: %v", err)
	}
	return uint64(val), nil
}

// StartChequebook starts the chequebook, taking into account the chequebookAddress passed in by the user and the chequebook addresses saved on the node's database
func (s *Swap) StartChequebook(chequebookAddrFlag common.Address, initialDepositAmount uint64) (contract contract.Contract, err error) {
	previouslyUsedChequebook, err := s.loadChequebook()
	// error reading from disk
	if err != nil && err != state.ErrNotFound {
		return nil, fmt.Errorf("Error reading previously used chequebook: %s", err)
	}
	// read from state, but provided flag is not the same
	if err == nil && (chequebookAddrFlag != common.Address{} && chequebookAddrFlag != previouslyUsedChequebook) {
		return nil, fmt.Errorf("Attempting to connect to provided chequebook, but different chequebook used before")
	}
	// nothing written to state disk before, no flag provided: deploying new chequebook
	if err == state.ErrNotFound && chequebookAddrFlag == (common.Address{}) {
		var toDeposit = initialDepositAmount
		if toDeposit == 0 {
			toDeposit, err = promptInitialDepositAmount()
			if err != nil {
				return nil, err
			}
		}
		if contract, err = s.Deploy(context.TODO(), toDeposit); err != nil {
			return nil, err
		}
		if err := s.saveChequebook(contract.ContractParams().ContractAddress); err != nil {
			return nil, err
		}
		swapLog.Info("Deployed chequebook", "contract address", contract.ContractParams().ContractAddress.Hex(), "deposit", toDeposit, "owner", s.owner.address)
		// first time connecting by deploying a new chequebook
		return contract, nil
	}
	// first time connecting with a chequebookAddress passed in
	if chequebookAddrFlag != (common.Address{}) {
		return s.bindToContractAt(chequebookAddrFlag)
	}
	// reconnecting with contract read from statestore
	return s.bindToContractAt(previouslyUsedChequebook)
}

// BindToContractAt binds to an instance of an already existing chequebook contract at address
func (s *Swap) bindToContractAt(address common.Address) (contract.Contract, error) {
	// validate whether address is a chequebook
	if err := s.chequebookFactory.VerifyContract(address); err != nil {
		return nil, fmt.Errorf("contract validation for %v failed: %v", address.Hex(), err)
	}
	swapLog.Info("bound to chequebook", "chequebookAddr", address)
	// get the instance
	return contract.InstanceAt(address, s.backend)
}

// Deploy deploys the Swap contract
func (s *Swap) Deploy(ctx context.Context, initialDepositAmount uint64) (contract.Contract, error) {
	opts := bind.NewKeyedTransactor(s.owner.privateKey)
	// initial topup value
	opts.Value = big.NewInt(int64(initialDepositAmount))
	opts.Context = ctx
	swapLog.Info("Deploying new swap", "owner", opts.From.Hex(), "deposit", opts.Value)
	return s.deployLoop(opts, defaultHarddepositTimeoutDuration)
}

// deployLoop repeatedly tries to deploy the swap contract .
func (s *Swap) deployLoop(opts *bind.TransactOpts, defaultHarddepositTimeoutDuration time.Duration) (instance contract.Contract, err error) {
	for try := 0; try < deployRetries; try++ {
		if try > 0 {
			time.Sleep(deployDelay)
		}

		chequebook, err := s.chequebookFactory.DeploySimpleSwap(opts, s.owner.address, big.NewInt(int64(defaultHarddepositTimeoutDuration)))
		if err != nil {
			swapLog.Warn("chequebook deploy error, retrying...", "try", try, "error", err)
			continue
		}

		return chequebook, nil
	}
	return nil, fmt.Errorf("failed to deploy chequebook: %v", err)
}

func (s *Swap) loadChequebook() (common.Address, error) {
	var chequebook common.Address
	err := s.store.Get(connectedChequebookKey, &chequebook)
	return chequebook, err
}

func (s *Swap) saveChequebook(chequebook common.Address) error {
	return s.store.Put(connectedChequebookKey, chequebook)
}<|MERGE_RESOLUTION|>--- conflicted
+++ resolved
@@ -20,6 +20,7 @@
 	"context"
 	"crypto/ecdsa"
 	"encoding/hex"
+	"encoding/json"
 	"errors"
 	"fmt"
 	"math/big"
@@ -485,84 +486,6 @@
 	return actualAmount, nil
 }
 
-<<<<<<< HEAD
-// Balance returns the balance for a given peer
-func (s *Swap) Balance(peer enode.ID) (balance int64, err error) {
-	if swapPeer := s.getPeer(peer); swapPeer != nil {
-		return swapPeer.getBalance(), nil
-	}
-	err = s.store.Get(balanceKey(peer), &balance)
-	return balance, err
-}
-
-// Balances returns the balances for all known SWAP peers
-func (s *Swap) Balances() (map[enode.ID]int64, error) {
-	balances := make(map[enode.ID]int64)
-
-	s.peersLock.Lock()
-	for peer, swapPeer := range s.peers {
-		swapPeer.lock.Lock()
-		balances[peer] = swapPeer.getBalance()
-		swapPeer.lock.Unlock()
-	}
-	s.peersLock.Unlock()
-
-	// add store balances, if peer was not already added
-	balanceIterFunction := func(key []byte, value []byte) (stop bool, err error) {
-		peer := keyToID(string(key), balancePrefix)
-		if _, peerHasBalance := balances[peer]; !peerHasBalance {
-			var peerBalance int64
-			err = json.Unmarshal(value, &peerBalance)
-			if err == nil {
-				balances[peer] = peerBalance
-			}
-		}
-		return stop, err
-	}
-	err := s.store.Iterate(balancePrefix, balanceIterFunction)
-	if err != nil {
-		return nil, err
-	}
-
-	return balances, nil
-}
-
-// Cheques returns all known last sent and received cheques, grouped by peer
-func (s *Swap) Cheques() (map[enode.ID]*PeerCheques, error) {
-	cheques := make(map[enode.ID]*PeerCheques)
-
-	// get peer cheques from memory
-	s.peersLock.Lock()
-	for peer, swapPeer := range s.peers {
-		swapPeer.lock.Lock()
-		pendingCheque := swapPeer.getPendingCheque()
-		sentCheque := swapPeer.getLastSentCheque()
-		receivedCheque := swapPeer.getLastReceivedCheque()
-		// don't add peer to result if there are no cheques
-		if sentCheque != nil || receivedCheque != nil || pendingCheque != nil {
-			cheques[peer] = &PeerCheques{pendingCheque, sentCheque, receivedCheque}
-		}
-		swapPeer.lock.Unlock()
-	}
-	s.peersLock.Unlock()
-
-	// get peer cheques from store
-	err := s.addStoreCheques(pendingChequePrefix, cheques)
-	if err != nil {
-		return nil, err
-	}
-	err = s.addStoreCheques(sentChequePrefix, cheques)
-	if err != nil {
-		return nil, err
-	}
-	err = s.addStoreCheques(receivedChequePrefix, cheques)
-	if err != nil {
-		return nil, err
-	}
-
-	return cheques, nil
-}
-
 // placeholder: issue of locks
 func (s *Swap) sentCheques() (map[enode.ID]*Cheque, error) {
 	sentCheques := make(map[enode.ID]*Cheque)
@@ -600,98 +523,6 @@
 	return sentCheques, nil
 }
 
-// AvailableBalance returns the total balance of the chequebook against which new cheques can be written
-func (s *Swap) AvailableBalance() (uint64, error) {
-	// get the LiquidBalance of the chequebook
-	liquidBalance, err := s.contract.LiquidBalance(nil)
-	if err != nil {
-		return 0, err
-	}
-
-	// get sent cheques
-	sentCheques, err := s.sentCheques()
-	if err != nil {
-		return 0, err
-	}
-
-	// Compute the total worth of cheques sent and how much of of this is cashed
-	var sentChequesWorth uint64
-	var cashedChequesWorth uint64
-	for _, sentCheque := range sentCheques {
-		sentChequesWorth += sentCheque.ChequeParams.CumulativePayout
-		paidOut, err := s.contract.PaidOut(nil, sentCheque.ChequeParams.Beneficiary)
-		if err != nil {
-			return 0, err
-		}
-		cashedChequesWorth += paidOut.Uint64()
-	}
-	return liquidBalance.Uint64() + cashedChequesWorth - sentChequesWorth, nil
-}
-
-// add cheques from store for peers not already present in given cheques map
-func (s *Swap) addStoreCheques(chequePrefix string, cheques map[enode.ID]*PeerCheques) error {
-	chequesIterFunction := func(key []byte, value []byte) (stop bool, err error) {
-		peer := keyToID(string(key), chequePrefix)
-		// create struct if peer has no cheques entry yet
-		if peerCheques := cheques[peer]; peerCheques == nil {
-			cheques[peer] = &PeerCheques{}
-		}
-
-		// add cheque from store if not already in result
-		var peerCheque Cheque
-		err = json.Unmarshal(value, &peerCheque)
-		if err == nil {
-			switch chequePrefix {
-			case pendingChequePrefix:
-				cheques[peer].PendingCheque = &peerCheque
-			case sentChequePrefix:
-				cheques[peer].LastSentCheque = &peerCheque
-			case receivedChequePrefix:
-				cheques[peer].LastReceivedCheque = &peerCheque
-			default:
-				err = fmt.Errorf("unknown type of cheque requested through prefix %s", chequePrefix)
-			}
-		}
-		return stop, err
-	}
-	return s.store.Iterate(chequePrefix, chequesIterFunction)
-}
-
-// PeerCheques contains the last cheque known to have been sent to a peer, as well as the last one received from the peer
-type PeerCheques struct {
-	PendingCheque      *Cheque
-	LastSentCheque     *Cheque
-	LastReceivedCheque *Cheque
-}
-
-// PeerCheques returns the last sent and received cheques for a given peer
-func (s *Swap) PeerCheques(peer enode.ID) (PeerCheques, error) {
-	var pendingCheque, sentCheque, receivedCheque *Cheque
-
-	swapPeer := s.getPeer(peer)
-	if swapPeer != nil {
-		pendingCheque = swapPeer.getPendingCheque()
-		sentCheque = swapPeer.getLastSentCheque()
-		receivedCheque = swapPeer.getLastReceivedCheque()
-	} else {
-		errPendingCheque := s.store.Get(pendingChequeKey(peer), &pendingCheque)
-		if errPendingCheque != nil && errPendingCheque != state.ErrNotFound {
-			return PeerCheques{}, errPendingCheque
-		}
-		errSentCheque := s.store.Get(sentChequeKey(peer), &sentCheque)
-		if errSentCheque != nil && errSentCheque != state.ErrNotFound {
-			return PeerCheques{}, errSentCheque
-		}
-		errReceivedCheque := s.store.Get(receivedChequeKey(peer), &receivedCheque)
-		if errReceivedCheque != nil && errReceivedCheque != state.ErrNotFound {
-			return PeerCheques{}, errReceivedCheque
-		}
-	}
-	return PeerCheques{pendingCheque, sentCheque, receivedCheque}, nil
-}
-
-=======
->>>>>>> 70d4fc03
 // loadLastReceivedCheque loads the last received cheque for the peer from the store
 // and returns nil when there never was a cheque saved
 func (s *Swap) loadLastReceivedCheque(p enode.ID) (cheque *Cheque, err error) {
