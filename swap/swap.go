--- conflicted
+++ resolved
@@ -627,19 +627,7 @@
 	// Compute the total worth of cheques sent and how much of of this is cashed
 	var sentChequesWorth uint64
 	var cashedChequesWorth uint64
-<<<<<<< HEAD
 	for _, sentCheque := range sentCheques {
-=======
-	for _, peerCheques := range cheques {
-		var sentCheque *Cheque
-		if peerCheques.PendingCheque != nil {
-			sentCheque = peerCheques.PendingCheque
-		} else if peerCheques.LastSentCheque != nil {
-			sentCheque = peerCheques.LastSentCheque
-		} else {
-			continue
-		}
->>>>>>> e22d28e3
 		sentChequesWorth += sentCheque.ChequeParams.CumulativePayout
 		paidOut, err := s.contract.PaidOut(nil, sentCheque.ChequeParams.Beneficiary)
 		if err != nil {
