--- conflicted
+++ resolved
@@ -417,11 +417,7 @@
 	}
 
 	if !cheque.Equal(p.getPendingCheque()) {
-<<<<<<< HEAD
-		p.logger.Warn("ignoring confirm msg, unexpected cheque", "got", cheque, "expected", p.getPendingCheque())
-=======
 		p.logger.Warn("ignoring confirm msg, unexpected cheque", "confirm message cheque", cheque, "expected", p.getPendingCheque())
->>>>>>> 59b2025b
 		return
 	}
 
@@ -436,16 +432,6 @@
 		p.Drop(fmt.Sprintf("persistence error: %v", err))
 		return
 	}
-<<<<<<< HEAD
-
-	// since more swap traffic might have occurred since this cheque was already sent, we redo the payment threshold check
-	err = s.checkPaymentThresholdAndSendCheque(p)
-	if err != nil {
-		p.logger.Warn("failed to send already due cheque", "error", err)
-		return
-	}
-=======
->>>>>>> 59b2025b
 }
 
 // cashCheque should be called async as it blocks until the transaction(s) are mined
@@ -628,19 +614,7 @@
 	// Compute the total worth of cheques sent and how much of of this is cashed
 	var sentChequesWorth uint64
 	var cashedChequesWorth uint64
-<<<<<<< HEAD
 	for _, sentCheque := range sentCheques {
-=======
-	for _, peerCheques := range cheques {
-		var sentCheque *Cheque
-		if peerCheques.PendingCheque != nil {
-			sentCheque = peerCheques.PendingCheque
-		} else if peerCheques.LastSentCheque != nil {
-			sentCheque = peerCheques.LastSentCheque
-		} else {
-			continue
-		}
->>>>>>> 59b2025b
 		sentChequesWorth += sentCheque.ChequeParams.CumulativePayout
 		paidOut, err := s.contract.PaidOut(nil, sentCheque.ChequeParams.Beneficiary)
 		if err != nil {
