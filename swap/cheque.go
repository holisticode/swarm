// Copyright 2019 The Swarm Authors
// This file is part of the Swarm library.
//
// The Swarm library is free software: you can redistribute it and/or modify
// it under the terms of the GNU Lesser General Public License as published by
// the Free Software Foundation, either version 3 of the License, or
// (at your option) any later version.
//
// The Swarm library is distributed in the hope that it will be useful,
// but WITHOUT ANY WARRANTY; without even the implied warranty of
// MERCHANTABILITY or FITNESS FOR A PARTICULAR PURPOSE. See the
// GNU Lesser General Public License for more details.
//
// You should have received a copy of the GNU Lesser General Public License
// along with the Swarm library. If not, see <http://www.gnu.org/licenses/>.

package swap

import (
	"bytes"
	"crypto/ecdsa"
	"fmt"

	"github.com/ethereum/go-ethereum/common"
	"github.com/ethereum/go-ethereum/crypto"
	"github.com/ethersphere/swarm/swap/int256"
)

// encodeForSignature encodes the cheque params in the format used in the signing procedure
func (cheque *ChequeParams) encodeForSignature() []byte {
	cumulativePayoutBytes := make([]byte, 32)
	// we need to write the last 8 bytes as we write a uint64 into a 32-byte array
	// encoded in BigEndian because EVM uses BigEndian encoding
	chequePayoutBytes := cheque.CumulativePayout.Value().Bytes()
	copy(cumulativePayoutBytes[32-len(chequePayoutBytes):], chequePayoutBytes)

	// construct the actual cheque
	input := cheque.Contract.Bytes()
	input = append(input, cheque.Beneficiary.Bytes()...)
	input = append(input, cumulativePayoutBytes[:]...)
	return input
}

// sigHash hashes the cheque params using the prefix that would be added by eth_Sign
func (cheque *ChequeParams) sigHash() []byte {
	// we can ignore the error because it is always nil
	encoded := cheque.encodeForSignature()
	input := crypto.Keccak256(encoded)
	withPrefix := fmt.Sprintf("\x19Ethereum Signed Message:\n%d%s", len(input), input)
	return crypto.Keccak256([]byte(withPrefix))
}

// VerifySig verifies the signature on the cheque
func (cheque *Cheque) VerifySig(expectedSigner common.Address) error {
	sigHash := cheque.sigHash()

	if cheque.Signature == nil {
		return fmt.Errorf("tried to verify signature on cheque with sig nil")
	}

	if len(cheque.Signature) != 65 {
		return fmt.Errorf("signature has invalid length: %d", len(cheque.Signature))
	}
	// copy signature to avoid modifying the original
	sig := make([]byte, len(cheque.Signature))
	copy(sig, cheque.Signature)
	// reduce the v value of the signature by 27 (see Sign)
	sig[len(sig)-1] -= 27
	pubKey, err := crypto.SigToPub(sigHash, sig)
	if err != nil {
		return err
	}

	if crypto.PubkeyToAddress(*pubKey) != expectedSigner {
		return ErrInvalidChequeSignature
	}

	return nil
}

// Sign returns the cheque's signature with supplied private key
func (cheque *ChequeParams) Sign(prv *ecdsa.PrivateKey) ([]byte, error) {
	sig, err := crypto.Sign(cheque.sigHash(), prv)
	if err != nil {
		return nil, err
	}
	// increase the v value by 27 as crypto.Sign produces 0 or 1 but the contract only accepts 27 or 28
	// this is to prevent malleable signatures. while not strictly necessary in this case the ECDSA implementation from Openzeppelin expects it.
	sig[len(sig)-1] += 27
	return sig, nil
}

// Equal checks if other has the same fields
func (cheque *Cheque) Equal(other *Cheque) bool {
	if cheque.Beneficiary != other.Beneficiary {
		return false
	}

	if !cheque.CumulativePayout.Equals(other.CumulativePayout) {
		return false
	}

	if cheque.Honey != other.Honey {
		return false
	}

	if !bytes.Equal(cheque.Signature, other.Signature) {
		return false
	}

	return true
}

// verifyChequeProperties verifies the signature and if the cheque fields are appropriate for this peer
// it does not verify anything that requires knowing the previous cheque
func (cheque *Cheque) verifyChequeProperties(p *Peer, expectedBeneficiary common.Address) error {
	if cheque.Contract != p.contractAddress {
		return fmt.Errorf("wrong cheque parameters: expected contract: %x, was: %x", p.contractAddress, cheque.Contract)
	}

	// the beneficiary is the owner of the counterparty swap contract
	if err := cheque.VerifySig(p.beneficiary); err != nil {
		return err
	}

	if cheque.Beneficiary != expectedBeneficiary {
		return fmt.Errorf("wrong cheque parameters: expected beneficiary: %x, was: %x", expectedBeneficiary, cheque.Beneficiary)
	}

	return nil
}

// verifyChequeAgainstLast verifies that the amount is higher than in the previous cheque and the increase is as expected
<<<<<<< HEAD
func (cheque *Cheque) verifyChequeAgainstLast(lastCheque *Cheque, expectedAmount *uint256.Uint256) error {
	actualAmount := uint256.New().Copy(cheque.CumulativePayout)
=======
// returns the actual amount received in this cheque
func (cheque *Cheque) verifyChequeAgainstLast(lastCheque *Cheque, expectedAmount *int256.Uint256) (*int256.Uint256, error) {
	actualAmount := cheque.CumulativePayout.Copy()
>>>>>>> 59d5cf77

	if lastCheque != nil {
		if cheque.CumulativePayout.Cmp(lastCheque.CumulativePayout) < 1 {
			return fmt.Errorf("wrong cheque parameters: expected cumulative payout larger than %v, was: %v", lastCheque.CumulativePayout, cheque.CumulativePayout)
		}

		actualAmount.Sub(actualAmount, lastCheque.CumulativePayout)
	}

	if !expectedAmount.Equals(actualAmount) {
		return fmt.Errorf("unexpected amount for honey, expected %v was %v", expectedAmount, actualAmount)
	}

	return nil
}

func (cheque *Cheque) String() string {
	return fmt.Sprintf("Contract: %x Beneficiary: %x CumulativePayout: %v Honey: %d", cheque.Contract, cheque.Beneficiary, cheque.CumulativePayout, cheque.Honey)
}<|MERGE_RESOLUTION|>--- conflicted
+++ resolved
@@ -131,14 +131,9 @@
 }
 
 // verifyChequeAgainstLast verifies that the amount is higher than in the previous cheque and the increase is as expected
-<<<<<<< HEAD
-func (cheque *Cheque) verifyChequeAgainstLast(lastCheque *Cheque, expectedAmount *uint256.Uint256) error {
-	actualAmount := uint256.New().Copy(cheque.CumulativePayout)
-=======
 // returns the actual amount received in this cheque
-func (cheque *Cheque) verifyChequeAgainstLast(lastCheque *Cheque, expectedAmount *int256.Uint256) (*int256.Uint256, error) {
+func (cheque *Cheque) verifyChequeAgainstLast(lastCheque *Cheque, expectedAmount *int256.Uint256) error {
 	actualAmount := cheque.CumulativePayout.Copy()
->>>>>>> 59d5cf77
 
 	if lastCheque != nil {
 		if cheque.CumulativePayout.Cmp(lastCheque.CumulativePayout) < 1 {
