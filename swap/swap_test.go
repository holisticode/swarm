--- conflicted
+++ resolved
@@ -652,17 +652,12 @@
 		t.Fatal(err)
 	}
 	// set balances arbitrarily
-<<<<<<< HEAD
-	debitor.setBalance(debitorBalance)
-	creditor.setBalance(creditorBalance)
-=======
-	if err = debitor.setBalance(int64(testAmount)); err != nil {
-		t.Fatal(err)
-	}
-	if err = creditor.setBalance(int64(-testAmount)); err != nil {
-		t.Fatal(err)
-	}
->>>>>>> af7339a3
+	if err = debitor.setBalance(debitorBalance); err != nil {
+		t.Fatal(err)
+	}
+	if err = creditor.setBalance(creditorBalance); err != nil {
+		t.Fatal(err)
+	}
 
 	// setup the wait for mined transaction function for testing
 	cleanup := setupContractTest()
@@ -868,13 +863,10 @@
 	if err != nil {
 		t.Fatal(err)
 	}
-<<<<<<< HEAD
-	testPeer.setBalance(boundedint.Int64ToInt256(-8888))
-=======
-	if err = testPeer.setBalance(-8888); err != nil {
-		t.Fatal(err)
-	}
->>>>>>> af7339a3
+
+	if err = testPeer.setBalance(boundedint.Int64ToInt256(-8888)); err != nil {
+		t.Fatal(err)
+	}
 
 	tmpBalance := testPeer.getBalance()
 	swap.store.Put(testPeer.ID().String(), &tmpBalance)
@@ -1335,17 +1327,12 @@
 	debitorAmount, err := boundedint.NewInt256().Set(ta)
 	creditorAmount, err := boundedint.NewInt256().Set(*new(big.Int).Mul(big.NewInt(-1), &ta))
 	// set balances arbitrarily
-<<<<<<< HEAD
-	debitor.setBalance(debitorAmount)
-	creditor.setBalance(creditorAmount)
-=======
-	if err = debitor.setBalance(int64(testAmount)); err != nil {
-		t.Fatal(err)
-	}
-	if err = creditor.setBalance(int64(-testAmount)); err != nil {
-		t.Fatal(err)
-	}
->>>>>>> af7339a3
+	if err = debitor.setBalance(debitorAmount); err != nil {
+		t.Fatal(err)
+	}
+	if err = creditor.setBalance(creditorAmount); err != nil {
+		t.Fatal(err)
+	}
 
 	// setup the wait for mined transaction function for testing
 	cleanup := setupContractTest()
@@ -1458,13 +1445,10 @@
 	// send a cheque worth 42
 	chequeAmount := uint64(42)
 	// create a dummy peer. Note: the peer's contract address and the peers address are resp the swap contract and the swap owner
-<<<<<<< HEAD
-	peer.setBalance(boundedint.Int64ToInt256(int64(-chequeAmount)))
-=======
-	if err = peer.setBalance(int64(-chequeAmount)); err != nil {
-		t.Fatal(err)
-	}
->>>>>>> af7339a3
+	if err = peer.setBalance(boundedint.Int64ToInt256(int64(-chequeAmount))); err != nil {
+		t.Fatal(err)
+	}
+
 	if err = peer.sendCheque(); err != nil {
 		t.Fatal(err)
 	}
