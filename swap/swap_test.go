--- conflicted
+++ resolved
@@ -634,17 +634,10 @@
 	}
 
 	// set balances arbitrarily
-<<<<<<< HEAD
-	if err = debitor.setBalance(testAmount); err != nil {
-		t.Fatal(err)
-	}
-	if err = creditor.setBalance(-testAmount); err != nil {
-=======
 	if err = debitor.setBalance(int64(testAmount)); err != nil {
 		t.Fatal(err)
 	}
 	if err = creditor.setBalance(int64(-testAmount)); err != nil {
->>>>>>> d13fcbe9
 		t.Fatal(err)
 	}
 
@@ -701,28 +694,6 @@
 	testBackend := newTestBackend(t)
 	defer testBackend.Close()
 
-<<<<<<< HEAD
-	creditorSwap, cClean := newTestSwap(t, beneficiaryKey, testBackend)
-	debitorSwap, dClean := newTestSwap(t, ownerKey, testBackend)
-	defer cClean()
-	defer dClean()
-
-	ctx := context.Background()
-	if err := testDeploy(ctx, creditorSwap, big.NewInt(0)); err != nil {
-		t.Fatal(err)
-	}
-	if err := testDeploy(ctx, debitorSwap, big.NewInt(int64(DefaultPaymentThreshold*2))); err != nil {
-		t.Fatal(err)
-	}
-
-	cDummyPeer := newDummyPeerWithSpec(Spec)
-	dDummyPeer := newDummyPeerWithSpec(Spec)
-	creditor, err := debitorSwap.addPeer(cDummyPeer.Peer, creditorSwap.owner.address, debitorSwap.GetParams().ContractAddress)
-	if err != nil {
-		t.Fatal(err)
-	}
-	debitor, err := creditorSwap.addPeer(dDummyPeer.Peer, debitorSwap.owner.address, debitorSwap.GetParams().ContractAddress)
-=======
 	creditorSwap, cleanup := newTestSwap(t, beneficiaryKey, testBackend)
 	defer cleanup()
 
@@ -738,25 +709,10 @@
 
 	debitorDummyPeer := newDummyPeerWithSpec(Spec)
 	debitorPeer, err := creditorSwap.addPeer(debitorDummyPeer.Peer, ownerAddress, debitorChequebook.ContractParams().ContractAddress)
->>>>>>> d13fcbe9
-	if err != nil {
-		t.Fatal(err)
-	}
-
-<<<<<<< HEAD
-	// set asymmetric balance and attempt to send cheque
-	if err = creditor.setBalance(-int64(ChequeDebtTolerance * 2)); err != nil {
-		t.Fatal(err)
-	}
-	// now simulate sending the cheque to the creditor from the debitor
-	if err = creditor.sendCheque(); err != nil {
-		t.Fatal(err)
-	}
-	cheque := creditor.getPendingCheque()
-
-	// simulate cheque handling
-	err = creditorSwap.handleEmitChequeMsg(ctx, debitor, &EmitChequeMsg{
-=======
+	if err != nil {
+		t.Fatal(err)
+	}
+
 	// create debt cheque
 	chequeAmount := uint256.FromUint64(ChequeDebtTolerance * 2)
 	cheque, err := newSignedTestCheque(debitorChequebook.ContractParams().ContractAddress, creditorSwap.owner.address, chequeAmount, ownerKey)
@@ -766,7 +722,6 @@
 
 	// simulate cheque handling
 	err = creditorSwap.handleEmitChequeMsg(ctx, debitorPeer, &EmitChequeMsg{
->>>>>>> d13fcbe9
 		Cheque: cheque,
 	})
 	// cheque should not have gone through as it would put the creditor in debt
@@ -774,27 +729,6 @@
 		t.Fatalf("expected invalid cheque to trigger debt cheque error, but got: %v", err)
 	}
 
-<<<<<<< HEAD
-	// clear pending cheque to start over
-	if err = creditor.setPendingCheque(nil); err != nil {
-		t.Fatal(err)
-	}
-
-	// set asymmetric balances to send a (barely) admissible cheque
-	if err = creditor.setBalance(-int64(ChequeDebtTolerance)); err != nil {
-		t.Fatal(err)
-	}
-
-	if err = creditor.sendCheque(); err != nil {
-		t.Fatal(err)
-	}
-	cheque = creditor.getPendingCheque()
-
-	// simulate cheque handling
-	err = creditorSwap.handleEmitChequeMsg(ctx, debitor, &EmitChequeMsg{
-		Cheque: cheque,
-	})
-=======
 	// now create a (barely) admissible cheque
 	chequeAmount = uint256.FromUint64(ChequeDebtTolerance)
 	cheque, err = newSignedTestCheque(debitorChequebook.ContractParams().ContractAddress, creditorSwap.owner.address, chequeAmount, ownerKey)
@@ -807,7 +741,6 @@
 		Cheque: cheque,
 	})
 	// cheque should have gone through
->>>>>>> d13fcbe9
 	if err != nil {
 		t.Fatal(err)
 	}
@@ -1354,17 +1287,10 @@
 	}
 
 	// set balances arbitrarily
-<<<<<<< HEAD
-	if err = debitor.setBalance(testAmount); err != nil {
-		t.Fatal(err)
-	}
-	if err = creditor.setBalance(-testAmount); err != nil {
-=======
 	if err = debitor.setBalance(int64(testAmount)); err != nil {
 		t.Fatal(err)
 	}
 	if err = creditor.setBalance(int64(-testAmount)); err != nil {
->>>>>>> d13fcbe9
 		t.Fatal(err)
 	}
 
@@ -1479,11 +1405,7 @@
 	// send a cheque worth 42
 	chequeAmount := uint64(42)
 	// create a dummy peer. Note: the peer's contract address and the peers address are resp the swap contract and the swap owner
-<<<<<<< HEAD
-	if err = peer.setBalance(-chequeAmount); err != nil {
-=======
 	if err = peer.setBalance(int64(-chequeAmount)); err != nil {
->>>>>>> d13fcbe9
 		t.Fatal(err)
 	}
 	if err = peer.sendCheque(); err != nil {
