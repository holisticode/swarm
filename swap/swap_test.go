// Copyright 2018 The go-ethereum Authors
// This file is part of the go-ethereum library.
//
// The go-ethereum library is free software: you can redistribute it and/or modify
// it under the terms of the GNU Lesser General Public License as published by
// the Free Software Foundation, either version 3 of the License, or
// (at your option) any later version.
//
// The go-ethereum library is distributed in the hope that it will be useful,
// but WITHOUT ANY WARRANTY; without even the implied warranty of
// MERCHANTABILITY or FITNESS FOR A PARTICULAR PURPOSE. See the
// GNU Lesser General Public License for more details.
//
// You should have received a copy of the GNU Lesser General Public License
// along with the go-ethereum library. If not, see <http://www.gnu.org/licenses/>.

package swap

import (
	"bytes"
	"context"
	"crypto/ecdsa"
	"crypto/rand"
	"encoding/hex"
	"encoding/json"
	"flag"
	"fmt"
	"io/ioutil"
	"math/big"
	mrand "math/rand"
	"os"
	"path"
	"reflect"
	"runtime"
	"strconv"
	"strings"
	"testing"
	"time"

	"github.com/ethereum/go-ethereum/accounts/abi/bind"
	"github.com/ethereum/go-ethereum/accounts/abi/bind/backends"
	"github.com/ethereum/go-ethereum/common"
	"github.com/ethereum/go-ethereum/core"
	"github.com/ethereum/go-ethereum/core/types"
	"github.com/ethereum/go-ethereum/crypto"
	"github.com/ethereum/go-ethereum/log"
	"github.com/ethereum/go-ethereum/p2p"
	"github.com/ethereum/go-ethereum/p2p/enode"
	"github.com/ethereum/go-ethereum/p2p/simulations/adapters"
	"github.com/ethereum/go-ethereum/rpc"
	contract "github.com/ethersphere/go-sw3/contracts-v0-1-0/simpleswap"
	"github.com/ethersphere/swarm/contracts/swap"
	cswap "github.com/ethersphere/swarm/contracts/swap"
	"github.com/ethersphere/swarm/p2p/protocols"
	"github.com/ethersphere/swarm/state"
	"github.com/ethersphere/swarm/testutil"
)

var (
	loglevel            = flag.Int("logleveld", 2, "verbosity of debug logs")
	ownerKey, _         = crypto.HexToECDSA("634fb5a872396d9693e5c9f9d7233cfa93f395c093371017ff44aa9ae6564cdd")
	ownerAddress        = crypto.PubkeyToAddress(ownerKey.PublicKey)
	beneficiaryKey, _   = crypto.HexToECDSA("6f05b0a29723ca69b1fc65d11752cee22c200cf3d2938e670547f7ae525be112")
	beneficiaryAddress  = crypto.PubkeyToAddress(beneficiaryKey.PublicKey)
	testChequeSig       = common.Hex2Bytes("a53e7308bb5590b45cabf44538508ccf1760b53eea721dd50bfdd044547e38b412142da9f3c690a940d6ee390d3f365a38df02b2688cea17f303f6de01268c2e1c")
	testChequeContract  = common.HexToAddress("0x4405415b2B8c9F9aA83E151637B8378dD3bcfEDD") // second contract created by ownerKey
	testChequeContract2 = common.HexToAddress("0x4405415b2B8c9F9aA83E151637B8378dD3bcfEDD") // second contract not created by ownerKey
	gasLimit            = uint64(8000000)
	testBackend         *swapTestBackend
	testNetworkID       = int64(42)
)

// booking represents an accounting movement in relation to a particular node: `peer`
// if `amount` is positive, it means the node which adds this booking will be credited in respect to `peer`
// otherwise it will be debited
type booking struct {
	amount int64
	peer   *protocols.Peer
}

// swapTestBackend encapsulates the SimulatedBackend and can offer
// additional properties for the tests
type swapTestBackend struct {
	*backends.SimulatedBackend
	// the async cashing go routine needs synchronization for tests
	cashDone chan struct{}
}

func init() {
	testutil.Init()
	mrand.Seed(time.Now().UnixNano())

	// create a single backend for all tests
	testBackend = newTestBackend()
	// commit the initial "pre-mined" accounts (issuer and beneficiary addresses)
	testBackend.Commit()
}

// newTestBackend creates a new test backend instance
func newTestBackend() *swapTestBackend {
	defaultBackend := backends.NewSimulatedBackend(core.GenesisAlloc{
		ownerAddress:       {Balance: big.NewInt(1000000000)},
		beneficiaryAddress: {Balance: big.NewInt(1000000000)},
	}, gasLimit)
	return &swapTestBackend{
		SimulatedBackend: defaultBackend,
	}
}

// NetworkID must be implemented to be a valid contracts.Backend
func (b swapTestBackend) NetworkID(ctx context.Context) (*big.Int, error) {
	return big.NewInt(testNetworkID), nil
}

// Test getting a peer's balance
func TestPeerBalance(t *testing.T) {
	// create a test swap account
	swap, testPeer, clean := newTestSwapAndPeer(t, ownerKey)
	defer clean()

	// test for correct value
	testPeer.setBalance(888)
	b, err := swap.Balance(testPeer.ID())
	if err != nil {
		t.Fatal(err)
	}
	if b != 888 {
		t.Fatalf("Expected peer's balance to be %d, but is %d", 888, b)
	}

	// test for inexistent node
	id := adapters.RandomNodeConfig().ID
	_, err = swap.Balance(id)
	if err == nil {
		t.Fatal("Expected call to fail, but it didn't!")
	}
	if err != state.ErrNotFound {
		t.Fatalf("Expected test to fail with %s, but is %s", "ErrorNotFound", err.Error())
	}
}

// Test getting balances for all known peers
func TestAllBalances(t *testing.T) {
	// create a test swap account
	swap, clean := newTestSwap(t, ownerKey)
	defer clean()

	balances, err := swap.Balances()
	if err != nil {
		t.Fatal(err)
	}
	if len(balances) != 0 {
		t.Fatalf("Expected balances to be empty, but are %v", balances)
	}

	// test balance addition for peer
	testPeer, err := swap.addPeer(newDummyPeer().Peer, common.Address{}, common.Address{})
	if err != nil {
		t.Fatal(err)
	}
	testPeer.setBalance(808)
	testBalances(t, swap, map[enode.ID]int64{testPeer.ID(): 808})

	// test successive balance addition for peer
	testPeer2, err := swap.addPeer(newDummyPeer().Peer, common.Address{}, common.Address{})
	if err != nil {
		t.Fatal(err)
	}
	testPeer2.setBalance(909)
	testBalances(t, swap, map[enode.ID]int64{testPeer.ID(): 808, testPeer2.ID(): 909})

	// test balance change for peer
	testPeer.setBalance(303)
	testBalances(t, swap, map[enode.ID]int64{testPeer.ID(): 303, testPeer2.ID(): 909})
}

func testBalances(t *testing.T, swap *Swap, expectedBalances map[enode.ID]int64) {
	t.Helper()
	balances, err := swap.Balances()
	if err != nil {
		t.Fatal(err)
	}
	if !reflect.DeepEqual(balances, expectedBalances) {
		t.Fatalf("Expected node's balances to be %d, but are %d", expectedBalances, balances)
	}
}

type storeKeysTestCases struct {
	nodeID                    enode.ID
	expectedBalanceKey        string
	expectedSentChequeKey     string
	expectedReceivedChequeKey string
}

// Test the getting balance and cheques store keys based on a node ID, and the reverse process as well
func TestStoreKeys(t *testing.T) {
	testCases := []storeKeysTestCases{
		{enode.HexID("f6876a1f73947b0495d36e648aeb74f952220c3b03e66a1cc786863f6104fa56"), "balance_f6876a1f73947b0495d36e648aeb74f952220c3b03e66a1cc786863f6104fa56", "sent_cheque_f6876a1f73947b0495d36e648aeb74f952220c3b03e66a1cc786863f6104fa56", "received_cheque_f6876a1f73947b0495d36e648aeb74f952220c3b03e66a1cc786863f6104fa56"},
		{enode.HexID("93a3309412ff6204ec9b9469200742f62061932009e744def79ef96492673e6c"), "balance_93a3309412ff6204ec9b9469200742f62061932009e744def79ef96492673e6c", "sent_cheque_93a3309412ff6204ec9b9469200742f62061932009e744def79ef96492673e6c", "received_cheque_93a3309412ff6204ec9b9469200742f62061932009e744def79ef96492673e6c"},
		{enode.HexID("c19ecf22f02f77f4bb320b865d3f37c6c592d32a1c9b898efb552a5161a1ee44"), "balance_c19ecf22f02f77f4bb320b865d3f37c6c592d32a1c9b898efb552a5161a1ee44", "sent_cheque_c19ecf22f02f77f4bb320b865d3f37c6c592d32a1c9b898efb552a5161a1ee44", "received_cheque_c19ecf22f02f77f4bb320b865d3f37c6c592d32a1c9b898efb552a5161a1ee44"},
	}
	testStoreKeys(t, testCases)
}

func testStoreKeys(t *testing.T, testCases []storeKeysTestCases) {
	for _, testCase := range testCases {
		t.Run(fmt.Sprint(testCase.nodeID), func(t *testing.T) {
			actualBalanceKey := balanceKey(testCase.nodeID)
			actualSentChequeKey := sentChequeKey(testCase.nodeID)
			actualReceivedChequeKey := receivedChequeKey(testCase.nodeID)

			if actualBalanceKey != testCase.expectedBalanceKey {
				t.Fatalf("Expected balance key to be %s, but is %s instead.", testCase.expectedBalanceKey, actualBalanceKey)
			}
			if actualSentChequeKey != testCase.expectedSentChequeKey {
				t.Fatalf("Expected sent cheque key to be %s, but is %s instead.", testCase.expectedSentChequeKey, actualSentChequeKey)
			}
			if actualReceivedChequeKey != testCase.expectedReceivedChequeKey {
				t.Fatalf("Expected received cheque key to be %s, but is %s instead.", testCase.expectedReceivedChequeKey, actualReceivedChequeKey)
			}

			nodeID := keyToID(actualBalanceKey, balancePrefix)
			if nodeID != testCase.nodeID {
				t.Fatalf("Expected node ID to be %v, but is %v instead.", testCase.nodeID, nodeID)
			}
			nodeID = keyToID(actualSentChequeKey, sentChequePrefix)
			if nodeID != testCase.nodeID {
				t.Fatalf("Expected node ID to be %v, but is %v instead.", testCase.nodeID, nodeID)
			}
			nodeID = keyToID(actualReceivedChequeKey, receivedChequePrefix)
			if nodeID != testCase.nodeID {
				t.Fatalf("Expected node ID to be %v, but is %v instead.", testCase.nodeID, nodeID)
			}
		})
	}
}

// Test the correct storing of peer balances through the store after node balance updates
func TestStoreBalances(t *testing.T) {
	// create a test swap account
	s, clean := newTestSwap(t, ownerKey)
	defer clean()

	// modify balances both in memory and in store
	testPeer, err := s.addPeer(newDummyPeer().Peer, common.Address{}, common.Address{})
	if err != nil {
		t.Fatal(err)
	}
	testPeerID := testPeer.ID()
	peerBalance := int64(29)
	if err := testPeer.setBalance(peerBalance); err != nil {
		t.Fatal(err)
	}
	// store balance for peer should match
	comparePeerBalance(t, s, testPeerID, peerBalance)

	// update balances for second peer
	testPeer2, err := s.addPeer(newDummyPeer().Peer, common.Address{}, common.Address{})
	if err != nil {
		t.Fatal(err)
	}
	testPeer2ID := testPeer2.ID()
	peer2Balance := int64(-76)

	if err := testPeer2.setBalance(peer2Balance); err != nil {
		t.Fatal(err)
	}
	// store balance for each peer should match
	comparePeerBalance(t, s, testPeerID, peerBalance)
	comparePeerBalance(t, s, testPeer2ID, peer2Balance)
}

func comparePeerBalance(t *testing.T, s *Swap, peer enode.ID, expectedPeerBalance int64) {
	t.Helper()
	var peerBalance int64
	err := s.store.Get(balanceKey(peer), &peerBalance)
	if err != nil && err != state.ErrNotFound {
		t.Error("Unexpected peer balance retrieval failure.")
	}
	if peerBalance != expectedPeerBalance {
		t.Errorf("Expected peer store balance to be %d, but is %d instead.", expectedPeerBalance, peerBalance)
	}
}

// Test that repeated bookings do correct accounting
func TestRepeatedBookings(t *testing.T) {
	// create a test swap account
	swap, clean := newTestSwap(t, ownerKey)
	defer clean()

	var bookings []booking

	// credits to peer 1
	testPeer, err := swap.addPeer(newDummyPeer().Peer, common.Address{}, common.Address{})
	if err != nil {
		t.Fatal(err)
	}
	bookingAmount := int64(mrand.Intn(100))
	bookingQuantity := 1 + mrand.Intn(10)
	testPeerBookings(t, swap, &bookings, bookingAmount, bookingQuantity, testPeer.Peer)

	// debits to peer 2
	testPeer2, err := swap.addPeer(newDummyPeer().Peer, common.Address{}, common.Address{})
	if err != nil {
		t.Fatal(err)
	}
	bookingAmount = 0 - int64(mrand.Intn(100))
	bookingQuantity = 1 + mrand.Intn(10)
	testPeerBookings(t, swap, &bookings, bookingAmount, bookingQuantity, testPeer2.Peer)

	// credits and debits to peer 2
	mixedBookings := []booking{
		{int64(mrand.Intn(100)), testPeer2.Peer},
		{int64(0 - mrand.Intn(55)), testPeer2.Peer},
		{int64(0 - mrand.Intn(999)), testPeer2.Peer},
	}
	addBookings(swap, mixedBookings)
	verifyBookings(t, swap, append(bookings, mixedBookings...))
}

//TestNewSwapFailure attempts to initialze SWAP with (a combination of) parameters which are not allowed. The test checks whether there are indeed failures
func TestNewSwapFailure(t *testing.T) {
	dir, err := ioutil.TempDir("", "swarmSwap")
	if err != nil {
		t.Fatal(err)
	}
	defer os.RemoveAll(dir)

	// a simple rpc endpoint for testing dialing
	ipcEndpoint := path.Join(dir, "TestSwarmSwap.ipc")

	// windows namedpipes are not on filesystem but on NPFS
	if runtime.GOOS == "windows" {
		b := make([]byte, 8)
		rand.Read(b)
		ipcEndpoint = `\\.\pipe\TestSwarm-` + hex.EncodeToString(b)
	}

	_, server, err := rpc.StartIPCEndpoint(ipcEndpoint, nil)
	if err != nil {
		t.Error(err)
	}
	defer server.Stop()

	prvKey, err := crypto.GenerateKey()
	if err != nil {
		t.Error(err)
	}

	params := newDefaultParams()

	type testSwapConfig struct {
		dbPath     string
		prvkey     *ecdsa.PrivateKey
		backendURL string
		params     *Params
	}

	var config testSwapConfig

	for _, tc := range []struct {
		name      string
		configure func(*testSwapConfig)
		check     func(*testing.T, *testSwapConfig)
	}{
		{
			name: "no backedURL",
			configure: func(config *testSwapConfig) {
				config.dbPath = dir
				config.prvkey = prvKey
				config.backendURL = ""
				params = params
			},
			check: func(t *testing.T, config *testSwapConfig) {
				defer os.RemoveAll(config.dbPath)
				_, err := New(
					config.dbPath,
					config.prvkey,
					config.backendURL,
					params,
				)
				if !strings.Contains(err.Error(), "no backend URL given") {
					t.Fatal("no backendURL, but created SWAP")
				}
			},
		},
		{
			name: "disconnect threshold lower than payment threshold",
			configure: func(config *testSwapConfig) {
				config.dbPath = dir
				config.prvkey = prvKey
				config.backendURL = ipcEndpoint
				params = params
				params.PaymentThreshold = params.DisconnectThreshold + 1
			},
			check: func(t *testing.T, config *testSwapConfig) {
				_, err := New(
					config.dbPath,
					config.prvkey,
					config.backendURL,
					params,
				)
				if !strings.Contains(err.Error(), "swap init error: disconnect threshold lower or at payment threshold.") {
					t.Fatal("disconnect threshold lower than payment threshold, but created SWAP")
				}
			},
		},
		{
			name: "invalid backendURL",
			configure: func(config *testSwapConfig) {
				config.prvkey = prvKey
				config.backendURL = "invalid backendURL"
				params.PaymentThreshold = DefaultPaymentThreshold
			},
			check: func(t *testing.T, config *testSwapConfig) {
				defer os.RemoveAll(config.dbPath)
				_, err := New(
					config.dbPath,
					config.prvkey,
					config.backendURL,
					params,
				)
				if !strings.Contains(err.Error(), "swap init error: error connecting to Ethereum API") {
					t.Fatal("invalid backendURL, but created SWAP", err)
				}
			},
		},
	} {
		t.Run(tc.name, func(t *testing.T) {
			dir, err := ioutil.TempDir("", "swarmSwap")
			if err != nil {
				t.Fatal(err)
			}
			defer os.RemoveAll(dir)
			config.dbPath = dir

			logDir, err := ioutil.TempDir("", "swap_test_log")
			if err != nil {
				t.Fatal(err)
			}
			defer os.RemoveAll(logDir)

			tc.configure(&config)
			if tc.check != nil {
				tc.check(t, &config)
			}
		})

	}
}

//TestStartChequebookWithParamAndPreviouslyOtherUsedChequebook tests that we cannot connect to another instance of a chequebook contract if on the same networkID we have already saved an instance of a chequebook
func TestStartChequebookWithParamAndPreviouslyOtherUsedChequebook(t *testing.T) {
	var expectedError = fmt.Errorf("Attempting to connect to provided chequebook, but different chequebook used before at networkID %s", strconv.Itoa(int(testNetworkID)))
	swap, clean := newTestSwap(t, ownerKey)
	defer clean()
	// deploy
	err := testDeploy(context.TODO(), swap)
	if err != nil {
		t.Fatal(err)
	}
	//save
	swap.saveChequebook(swap.GetParams().NetworkID, swap.GetParams().ContractAddress)
	// we cannot give a flag, while on the same networkID we have already saved another instance of the chequebook
	err = swap.StartChequebook(testChequeContract2)
	if err.Error() != expectedError.Error() {
		t.Fatalf("Error is not equal to expected error. Error: %s, Expected: %s", err, expectedError)
	}
}

//TestStartChequebookNoChequebookParamAndPreviouslyOtherUsedChequebook tests that we cannot connect to a chequebook that is not a chequebook
func TestStartChequebookNoChequebookParamAndPreviouslyOtherUsedChequebook(t *testing.T) {
	var expectedError = fmt.Errorf("contract validation for %v failed: %v", testChequeContract2.Hex(), swap.ErrNotASwapContract)
	swap, clean := newTestSwap(t, ownerKey)
	defer clean()

	err := swap.StartChequebook(testChequeContract2)
	if err.Error() != expectedError.Error() {
		t.Fatalf("Error is not equal to expected error. Error: %s, Expected: %s", err, expectedError)
	}
}

//TestStartChequebookWithParamAndPreviouslySameUsedChequebook tests that we can connect to an existing chequebook
func TestStartChequebookWithParamAndPreviouslySameUsedChequebook(t *testing.T) {
	swap, clean := newTestSwap(t, ownerKey)
	defer clean()
	// deploy
	err := testDeploy(context.TODO(), swap)
	if err != nil {
		t.Fatal(err)
	}
	//save
	swap.saveChequebook(swap.GetParams().NetworkID, swap.GetParams().ContractAddress)
	// we cannot give a flag, while on the same networkID we have already saved another instance of the chequebook
	err = swap.StartChequebook(swap.GetParams().ContractAddress)
	if err != nil {
		t.Fatal(err)
	}
}

//TestDisconnectThreshold tests that the disconnect threshold is reached when adding the DefaultDisconnectThreshold amount to the peers balance
func TestDisconnectThreshold(t *testing.T) {
	swap, clean := newTestSwap(t, ownerKey)
	defer clean()
	testPeer := newDummyPeer()
	testDeploy(context.Background(), swap)
	swap.addPeer(testPeer.Peer, swap.owner.address, swap.GetParams().ContractAddress)
	swap.Add(DefaultDisconnectThreshold, testPeer.Peer)
	err := swap.Add(1, testPeer.Peer)
	if !strings.Contains(err.Error(), "disconnect threshold") {
		t.Fatal(err)
	}
}

//TestPaymentThreshold tests that the payment threshold is reached when subtracting the DefaultPaymentThreshold amount from the peers balance
func TestPaymentThreshold(t *testing.T) {
	swap, clean := newTestSwap(t, ownerKey)
	defer clean()
	testDeploy(context.Background(), swap)
	testPeer := newDummyPeerWithSpec(Spec)
	swap.addPeer(testPeer.Peer, swap.owner.address, swap.GetParams().ContractAddress)
	if err := swap.Add(-DefaultPaymentThreshold, testPeer.Peer); err != nil {
		t.Fatal()
	}

	var cheque *Cheque
	_ = swap.store.Get(sentChequeKey(testPeer.Peer.ID()), &cheque)
	if cheque.CumulativePayout != DefaultPaymentThreshold {
		t.Fatal()
	}
}

// TestResetBalance tests that balances are correctly reset
// The test deploys creates swap instances for each node,
// deploys simulated contracts, sets the balance of each
// other node to some arbitrary number above thresholds,
// and then calls both `sendCheque` on one side and
// `handleEmitChequeMsg` in order to simulate a roundtrip
// and see that both have reset the balance correctly
func TestResetBalance(t *testing.T) {
	// create both test swap accounts
	creditorSwap, clean1 := newTestSwap(t, beneficiaryKey)
	debitorSwap, clean2 := newTestSwap(t, ownerKey)
	defer clean1()
	defer clean2()

	ctx := context.Background()
	err := testDeploy(ctx, creditorSwap)
	if err != nil {
		t.Fatal(err)
	}
	err = testDeploy(ctx, debitorSwap)
	if err != nil {
		t.Fatal(err)
	}

	// create Peer instances
	// NOTE: remember that these are peer instances representing each **a model of the remote peer** for every local node
	// so creditor is the model of the remote mode for the debitor! (and vice versa)
	cPeer := newDummyPeerWithSpec(Spec)
	dPeer := newDummyPeerWithSpec(Spec)
	fmt.Println(1)
	creditor, err := debitorSwap.addPeer(cPeer.Peer, creditorSwap.owner.address, debitorSwap.GetParams().ContractAddress)
	if err != nil {
		t.Fatal(err)
	}
	debitor, err := creditorSwap.addPeer(dPeer.Peer, debitorSwap.owner.address, debitorSwap.GetParams().ContractAddress)
	if err != nil {
		t.Fatal(err)
	}

	// set balances arbitrarily
	testAmount := int64(DefaultPaymentThreshold + 42)
	debitor.setBalance(testAmount)
	creditor.setBalance(-testAmount)

	// setup the wait for mined transaction function for testing
	cleanup := setupContractTest()
	defer cleanup()

	// now simulate sending the cheque to the creditor from the debitor
	creditor.sendCheque()
	// the debitor should have already reset its balance
	if creditor.getBalance() != 0 {
		t.Fatalf("unexpected balance to be 0, but it is %d", creditor.getBalance())
	}

	// now load the cheque that the debitor created...
	cheque := creditor.getLastSentCheque()
	if cheque == nil {
		t.Fatal("expected to find a cheque, but it was empty")
	}
	// ...create a message...
	msg := &EmitChequeMsg{
		Cheque: cheque,
	}
	// now we need to create the channel...
	testBackend.cashDone = make(chan struct{})
	// ...and trigger message handling on the receiver side (creditor)
	// remember that debitor is the model of the remote node for the creditor...
	err = creditorSwap.handleEmitChequeMsg(ctx, debitor, msg)
	if err != nil {
		t.Fatal(err)
	}
	// ...on which we wait until the cashCheque is actually terminated (ensures proper nounce count)
	select {
	case <-testBackend.cashDone:
		log.Debug("cash transaction completed and committed")
	case <-time.After(4 * time.Second):
		t.Fatalf("Timeout waiting for cash transactions to complete")
	}
	// finally check that the creditor also successfully reset the balances
	if debitor.getBalance() != 0 {
		t.Fatalf("unexpected balance to be 0, but it is %d", debitor.getBalance())
	}
}

// generate bookings based on parameters, apply them to a Swap struct and verify the result
// append generated bookings to slice pointer
func testPeerBookings(t *testing.T, swap *Swap, bookings *[]booking, bookingAmount int64, bookingQuantity int, peer *protocols.Peer) {
	t.Helper()
	peerBookings := generateBookings(bookingAmount, bookingQuantity, peer)
	*bookings = append(*bookings, peerBookings...)
	addBookings(swap, peerBookings)
	verifyBookings(t, swap, *bookings)
}

// generate as many bookings as specified by `quantity`, each one with the indicated `amount` and `peer`
func generateBookings(amount int64, quantity int, peer *protocols.Peer) (bookings []booking) {
	for i := 0; i < quantity; i++ {
		bookings = append(bookings, booking{amount, peer})
	}
	return
}

// take a Swap struct and a list of bookings, and call the accounting function for each of them
func addBookings(swap *Swap, bookings []booking) {
	for i := 0; i < len(bookings); i++ {
		booking := bookings[i]
		swap.Add(booking.amount, booking.peer)
	}
}

// take a Swap struct and a list of bookings, and verify the resulting balances are as expected
func verifyBookings(t *testing.T, swap *Swap, bookings []booking) {
	t.Helper()
	expectedBalances := calculateExpectedBalances(swap, bookings)
	realBalances, err := swap.Balances()
	if err != nil {
		t.Fatal(err)
	}
	if !reflect.DeepEqual(expectedBalances, realBalances) {
		t.Fatalf("After %d bookings, expected balance to be %v, but is %v", len(bookings), stringifyBalance(expectedBalances), stringifyBalance(realBalances))
	}
}

// converts a balance map to a one-line string representation
func stringifyBalance(balance map[enode.ID]int64) string {
	marshaledBalance, err := json.Marshal(balance)
	if err != nil {
		return err.Error()
	}
	return string(marshaledBalance)
}

// take a swap struct and a list of bookings, and calculate the expected balances.
// the result is a map which stores the balance for all the peers present in the bookings,
// from the perspective of the node that loaded the Swap struct.
func calculateExpectedBalances(swap *Swap, bookings []booking) map[enode.ID]int64 {
	expectedBalances := make(map[enode.ID]int64)
	for i := 0; i < len(bookings); i++ {
		booking := bookings[i]
		peerID := booking.peer.ID()
		peerBalance := expectedBalances[peerID]
		// balance is not expected to be affected once past the disconnect threshold
<<<<<<< HEAD
		if peerBalance < swap.params.DisconnectThreshold {
=======
		if peerBalance < int64(swap.disconnectThreshold) {
>>>>>>> d229ba23
			peerBalance += booking.amount
		}
		expectedBalances[peerID] = peerBalance
	}
	return expectedBalances
}

// try restoring a balance from state store
// this is simulated by creating a node,
// assigning it an arbitrary balance,
// then closing the state store.
// Then we re-open the state store and check that
// the balance is still the same
func TestRestoreBalanceFromStateStore(t *testing.T) {
	// create a test swap account
	swap, testDir := newBaseTestSwap(t, ownerKey)
	defer os.RemoveAll(testDir)

	testPeer, err := swap.addPeer(newDummyPeer().Peer, common.Address{}, common.Address{})
	if err != nil {
		t.Fatal(err)
	}
	testPeer.setBalance(-8888)

	tmpBalance := testPeer.getBalance()
	swap.store.Put(testPeer.ID().String(), &tmpBalance)

	err = swap.store.Close()
	if err != nil {
		t.Fatal(err)
	}
	swap.store = nil

	stateStore, err := state.NewDBStore(testDir)
	defer stateStore.Close()
	if err != nil {
		t.Fatal(err)
	}

	var newBalance int64
	stateStore.Get(testPeer.Peer.ID().String(), &newBalance)

	// compare the balances
	if tmpBalance != newBalance {
		t.Fatalf("Unexpected balance value after sending cheap message test. Expected balance: %d, balance is: %d", tmpBalance, newBalance)
	}
}

// During tests, because the cashing in of cheques is async, we should wait for the function to be returned
// Otherwise if we call `handleEmitChequeMsg` manually, it will return before the TX has been committed to the `SimulatedBackend`,
// causing subsequent TX to possibly fail due to nonce mismatch
func testCashCheque(s *Swap, otherSwap cswap.Contract, opts *bind.TransactOpts, cheque *Cheque) {
	cashCheque(s, otherSwap, opts, cheque)
	// close the channel, signals to clients that this function actually finished
	if stb, ok := s.backend.(*swapTestBackend); ok {
		if stb.cashDone != nil {
			close(stb.cashDone)
		}
	}
}

// newDefaultParmas creates a set of default params for tests
func newDefaultParams() *Params {
	return &Params{
		LogPath:              "",
		InitialDepositAmount: 9999999999,
		PaymentThreshold:     DefaultPaymentThreshold,
		DisconnectThreshold:  DefaultDisconnectThreshold,
	}
}

// newBaseTestSwapWithParams creates a swap with the given params
func newBaseTestSwapWithParams(t *testing.T, key *ecdsa.PrivateKey, params *Params) (*Swap, string) {
	t.Helper()
	dir, err := ioutil.TempDir("", "swap_test_store")
	if err != nil {
		t.Fatal(err)
	}
	stateStore, err := state.NewDBStore(dir)
	if err != nil {
		t.Fatal(err)
	}
	log.Debug("creating simulated backend")
	swap := new(stateStore, key, testBackend, params)
	return swap, dir
}

// create a test swap account with a backend
// creates a stateStore for persistence and a Swap account
func newBaseTestSwap(t *testing.T, key *ecdsa.PrivateKey) (*Swap, string) {
	params := newDefaultParams()
	return newBaseTestSwapWithParams(t, key, params)
}

// create a test swap account with a backend
// creates a stateStore for persistence and a Swap account
// returns a cleanup function
func newTestSwap(t *testing.T, key *ecdsa.PrivateKey) (*Swap, func()) {
	t.Helper()
	swap, dir := newBaseTestSwap(t, key)
	clean := func() {
		swap.Close()
		os.RemoveAll(dir)
	}
	return swap, clean
}

type dummyPeer struct {
	*protocols.Peer
}

// creates a dummy protocols.Peer with dummy MsgReadWriter
func newDummyPeer() *dummyPeer {
	return newDummyPeerWithSpec(nil)
}

// creates a dummy protocols.Peer with dummy MsgReadWriter
func newDummyPeerWithSpec(spec *protocols.Spec) *dummyPeer {
	id := adapters.RandomNodeConfig().ID
	rw := &dummyMsgRW{}
	protoPeer := protocols.NewPeer(p2p.NewPeer(id, "testPeer", nil), rw, spec)
	dummy := &dummyPeer{
		Peer: protoPeer,
	}
	return dummy
}

// creates cheque structure for testing
func newTestCheque() *Cheque {
	cheque := &Cheque{
		ChequeParams: ChequeParams{
			Contract:         testChequeContract,
			CumulativePayout: uint64(42),
			Beneficiary:      beneficiaryAddress,
		},
		Honey: uint64(42),
	}

	return cheque
}

// tests if encodeForSignature encodes the cheque as expected
func TestChequeEncodeForSignature(t *testing.T) {
	expectedCheque := newTestCheque()

	// encode the cheque
	encoded := expectedCheque.encodeForSignature()
	// expected value (computed through truffle/js)
	expected := common.Hex2Bytes("4405415b2b8c9f9aa83e151637b8378dd3bcfeddb8d424e9662fe0837fb1d728f1ac97cebb1085fe000000000000000000000000000000000000000000000000000000000000002a")
	if !bytes.Equal(encoded, expected) {
		t.Fatalf("Unexpected encoding of cheque. Expected encoding: %x, result is: %x", expected, encoded)
	}
}

// tests if sigHashCheque computes the correct hash to sign
func TestChequeSigHash(t *testing.T) {
	expectedCheque := newTestCheque()

	// compute the hash that will be signed
	hash := expectedCheque.sigHash()
	// expected value (computed through truffle/js)
	expected := common.Hex2Bytes("354a78a181b24d0beb1606cd9f525e6068e8e5dd96747468c21f2ecc89cb0bad")
	if !bytes.Equal(hash, expected) {
		t.Fatalf("Unexpected sigHash of cheque. Expected: %x, result is: %x", expected, hash)
	}
}

// tests if signContent computes the correct signature
func TestSignContent(t *testing.T) {
	// setup test swap object
	swap, clean := newTestSwap(t, ownerKey)
	defer clean()

	expectedCheque := newTestCheque()

	var err error

	// set the owner private key to a known key so we always get the same signature
	swap.owner.privateKey = ownerKey

	// sign the cheque
	sig, err := expectedCheque.Sign(swap.owner.privateKey)
	// expected value (computed through truffle/js)
	expected := testChequeSig
	if err != nil {
		t.Fatalf("Error in signing: %s", err)
	}
	if !bytes.Equal(sig, expected) {
		t.Fatalf("Unexpected signature for cheque. Expected: %x, result is: %x", expected, sig)
	}
}

// tests if verifyChequeSig accepts a correct signature
func TestVerifyChequeSig(t *testing.T) {
	expectedCheque := newTestCheque()
	expectedCheque.Signature = testChequeSig

	if err := expectedCheque.VerifySig(ownerAddress); err != nil {
		t.Fatalf("Invalid signature: %v", err)
	}
}

// tests if verifyChequeSig reject a signature produced by another key
func TestVerifyChequeSigWrongSigner(t *testing.T) {
	expectedCheque := newTestCheque()
	expectedCheque.Signature = testChequeSig

	// We expect the signer to be beneficiaryAddress but chequeSig is the signature from the owner
	if err := expectedCheque.VerifySig(beneficiaryAddress); err == nil {
		t.Fatal("Valid signature, should have been invalid")
	}
}

// helper function to make a signature "invalid"
func manipulateSignature(sig []byte) []byte {
	invalidSig := make([]byte, len(sig))
	copy(invalidSig, sig)
	// change one byte in the signature
	invalidSig[27] += 2
	return invalidSig
}

// tests if verifyChequeSig reject an invalid signature
func TestVerifyChequeInvalidSignature(t *testing.T) {
	expectedCheque := newTestCheque()
	expectedCheque.Signature = manipulateSignature(testChequeSig)

	if err := expectedCheque.VerifySig(ownerAddress); err == nil {
		t.Fatal("Valid signature, should have been invalid")
	}
}

// tests if TestValidateCode accepts an address with the correct bytecode
func TestValidateCode(t *testing.T) {
	swap, clean := newTestSwap(t, ownerKey)
	defer clean()

	// deploy a new swap contract
	err := testDeploy(context.TODO(), swap)
	if err != nil {
		t.Fatalf("Error in deploy: %v", err)
	}

	testBackend.Commit()

	if err = cswap.ValidateCode(context.TODO(), testBackend, swap.GetParams().ContractAddress); err != nil {
		t.Fatalf("Contract verification failed: %v", err)
	}
}

// tests if ValidateCode rejects an address with different bytecode
func TestValidateWrongCode(t *testing.T) {
	swap, clean := newTestSwap(t, ownerKey)
	defer clean()

	opts := bind.NewKeyedTransactor(ownerKey)

	// we deploy the ECDSA library of OpenZeppelin which has a different bytecode than swap
	addr, _, _, err := contract.DeployECDSA(opts, swap.backend)
	if err != nil {
		t.Fatalf("Error in deploy: %v", err)
	}

	testBackend.Commit()

	// since the bytecode is different this should throw an error
	if err = cswap.ValidateCode(context.TODO(), swap.backend, addr); err != cswap.ErrNotASwapContract {
		t.Fatalf("Contract verification verified wrong contract: %v", err)
	}
}

// setupContractTest is a helper function for setting up the
// blockchain wait function for testing
func setupContractTest() func() {
	// we overwrite the waitForTx function with one which the simulated backend
	// immediately commits
	currentWaitFunc := cswap.WaitFunc
	defaultCashCheque = testCashCheque
	// overwrite only for the duration of the test, so...
	cswap.WaitFunc = testWaitForTx
	return func() {
		// ...we need to set it back to original when done
		cswap.WaitFunc = currentWaitFunc
		defaultCashCheque = cashCheque
	}
}

// TestContractIntegration tests a end-to-end cheque interaction.
// First a simulated backend is created, then we deploy the issuer's swap contract.
// We issue a test cheque with the beneficiary address and on the issuer's contract,
// and immediately try to cash-in the cheque
// afterwards it attempts to cash-in a bouncing cheque
func TestContractIntegration(t *testing.T) {

	log.Debug("creating test swap")

	issuerSwap, clean := newTestSwap(t, ownerKey)
	defer clean()

	issuerSwap.owner.address = ownerAddress
	issuerSwap.owner.privateKey = ownerKey

	log.Debug("deploy issuer swap")

	ctx := context.TODO()
	err := testDeploy(ctx, issuerSwap)
	if err != nil {
		t.Fatal(err)
	}

	log.Debug("deployed. signing cheque")

	cheque := newTestCheque()
	cheque.ChequeParams.Contract = issuerSwap.GetParams().ContractAddress
	cheque.Signature, err = cheque.Sign(issuerSwap.owner.privateKey)
	if err != nil {
		t.Fatal(err)
	}

	log.Debug("sending cheque...")

	// setup the wait for mined transaction function for testing
	cleanup := setupContractTest()
	defer cleanup()

	opts := bind.NewKeyedTransactor(beneficiaryKey)
	opts.Value = big.NewInt(0)
	opts.Context = ctx

	// test cashing in, for this we need balance in the contract
	// => send some money
	log.Debug("send money to contract")
	nonce, err := testBackend.NonceAt(ctx, issuerSwap.owner.address, nil)
	if err != nil {
		t.Fatal(err)
	}
	depoTx := types.NewTransaction(
		nonce,
		issuerSwap.GetParams().ContractAddress,
		big.NewInt(int64(cheque.CumulativePayout)),
		50000,
		big.NewInt(int64(0)),
		[]byte{},
	)
	depoTxs, err := types.SignTx(depoTx, types.HomesteadSigner{}, issuerSwap.owner.privateKey)
	if err != nil {
		t.Fatal(err)
	}
	testBackend.SendTransaction(context.TODO(), depoTxs)

	log.Debug("cash-in the cheque")
	cashResult, receipt, err := issuerSwap.contract.CashChequeBeneficiary(opts, testBackend, beneficiaryAddress, big.NewInt(int64(cheque.CumulativePayout)), cheque.Signature)
	testBackend.Commit()
	if err != nil {
		t.Fatal(err)
	}
	if receipt.Status != 1 {
		t.Fatalf("Bad status %d", receipt.Status)
	}
	if cashResult.Bounced {
		t.Fatal("cashing bounced")
	}

	// check state, check that cheque is indeed there
	result, err := issuerSwap.contract.PaidOut(nil, beneficiaryAddress)
	if err != nil {
		t.Fatal(err)
	}
	if result.Uint64() != cheque.CumulativePayout {
		t.Fatalf("Wrong cumulative payout %d", result)
	}
	log.Debug("cheques result", "result", result)

	// create a cheque that will bounce
	bouncingCheque := newTestCheque()
	bouncingCheque.ChequeParams.Contract = issuerSwap.GetParams().ContractAddress
	bouncingCheque.CumulativePayout = bouncingCheque.CumulativePayout + 10
	bouncingCheque.Signature, err = bouncingCheque.Sign(issuerSwap.owner.privateKey)
	if err != nil {
		t.Fatal(err)
	}

	log.Debug("try to cash-in the bouncing cheque")
	cashResult, receipt, err = issuerSwap.contract.CashChequeBeneficiary(opts, testBackend, beneficiaryAddress, big.NewInt(int64(bouncingCheque.CumulativePayout)), bouncingCheque.Signature)
	testBackend.Commit()
	if err != nil {
		t.Fatal(err)
	}
	if receipt.Status != 1 {
		t.Fatalf("Bad status %d", receipt.Status)
	}
	if !cashResult.Bounced {
		t.Fatal("cheque did not bounce")
	}
}

// when testing, we don't need to wait for a transaction to be mined
func testWaitForTx(auth *bind.TransactOpts, backend cswap.Backend, tx *types.Transaction) (*types.Receipt, error) {

	testBackend.Commit()
	receipt, err := backend.TransactionReceipt(context.TODO(), tx.Hash())
	if err != nil {
		return nil, err
	}
	return receipt, nil
}

// deploy for testing (needs simulated backend commit)
func testDeploy(ctx context.Context, swap *Swap) error {
	opts := bind.NewKeyedTransactor(swap.owner.privateKey)
	opts.Value = big.NewInt(int64(0))
	opts.Context = ctx

	address, _, _, err := cswap.Deploy(opts, swap.backend, swap.owner.address, defaultHarddepositTimeoutDuration)
	if err != nil {
		return err
	}
	swap.contract, err = cswap.InstanceAt(address, swap.backend)
	if err != nil {
		return err
	}
	testBackend.Commit()
	return nil
}

// newTestSwapAndPeer is a helper function to create a swap and a peer instance that fit together
// the owner of this swap is the beneficiaryAddress
// hence the owner of this swap would sign cheques with beneficiaryKey and receive cheques from ownerKey (or another party) which is NOT the owner of this swap
func newTestSwapAndPeer(t *testing.T, key *ecdsa.PrivateKey) (*Swap, *Peer, func()) {
	swap, clean := newTestSwap(t, key)
	// owner address is the beneficiary (counterparty) for the peer
	// that's because we expect cheques we receive to be signed by the address we would issue cheques to
	peer, err := swap.addPeer(newDummyPeer().Peer, ownerAddress, testChequeContract)
	if err != nil {
		t.Fatal(err)
	}
	// we need to adjust the owner address on swap because we will issue cheques to beneficiaryAddress
	swap.owner.address = beneficiaryAddress
	return swap, peer, clean
}

// TestPeerSetAndGetLastReceivedCheque tests if a saved last received cheque can be loaded again later using the peer functions
func TestPeerSetAndGetLastReceivedCheque(t *testing.T) {
	swap, peer, clean := newTestSwapAndPeer(t, ownerKey)
	defer clean()

	testCheque := newTestCheque()

	if err := peer.setLastReceivedCheque(testCheque); err != nil {
		t.Fatalf("Error while saving: %s", err.Error())
	}

	returnedCheque := peer.getLastReceivedCheque()
	if returnedCheque == nil {
		t.Fatal("Could not find saved cheque")
	}

	if !returnedCheque.Equal(testCheque) {
		t.Fatal("Returned cheque was different")
	}

	// create a new swap peer for the same underlying peer to force a database load
	samePeer, err := swap.addPeer(peer.Peer, common.Address{}, common.Address{})
	if err != nil {
		t.Fatal(err)
	}

	returnedCheque = samePeer.getLastReceivedCheque()
	if returnedCheque == nil {
		t.Fatal("Could not find saved cheque")
	}

	if !returnedCheque.Equal(testCheque) {
		t.Fatal("Returned cheque was different")
	}
}

// TestPeerVerifyChequeProperties tests that verifyChequeProperties will accept a valid cheque
func TestPeerVerifyChequeProperties(t *testing.T) {
	swap, peer, clean := newTestSwapAndPeer(t, ownerKey)
	defer clean()

	testCheque := newTestCheque()
	testCheque.Signature = testChequeSig

	if err := testCheque.verifyChequeProperties(peer, swap.owner.address); err != nil {
		t.Fatalf("failed to verify cheque properties: %s", err.Error())
	}
}

// TestPeerVerifyChequeProperties tests that verifyChequeProperties will reject invalid cheques
func TestPeerVerifyChequePropertiesInvalidCheque(t *testing.T) {
	swap, peer, clean := newTestSwapAndPeer(t, ownerKey)
	defer clean()

	// cheque with an invalid signature
	testCheque := newTestCheque()
	testCheque.Signature = manipulateSignature(testChequeSig)
	if err := testCheque.verifyChequeProperties(peer, swap.owner.address); err == nil {
		t.Fatalf("accepted cheque with invalid signature")
	}

	// cheque with wrong contract
	testCheque = newTestCheque()
	testCheque.Contract = beneficiaryAddress
	testCheque.Signature, _ = testCheque.Sign(ownerKey)
	if err := testCheque.verifyChequeProperties(peer, swap.owner.address); err == nil {
		t.Fatalf("accepted cheque with wrong contract")
	}

	// cheque with wrong beneficiary
	testCheque = newTestCheque()
	testCheque.Beneficiary = ownerAddress
	testCheque.Signature, _ = testCheque.Sign(ownerKey)
	if err := testCheque.verifyChequeProperties(peer, swap.owner.address); err == nil {
		t.Fatalf("accepted cheque with wrong beneficiary")
	}
}

// TestPeerVerifyChequeAgainstLast tests that verifyChequeAgainstLast accepts a cheque with higher amount
func TestPeerVerifyChequeAgainstLast(t *testing.T) {
	increase := uint64(10)
	oldCheque := newTestCheque()
	newCheque := newTestCheque()

	newCheque.CumulativePayout = oldCheque.CumulativePayout + increase

	actualAmount, err := newCheque.verifyChequeAgainstLast(oldCheque, increase)
	if err != nil {
		t.Fatalf("failed to verify cheque compared to old cheque: %v", err)
	}

	if actualAmount != increase {
		t.Fatalf("wrong actual amount, expected: %d, was: %d", increase, actualAmount)
	}
}

// TestPeerVerifyChequeAgainstLastInvalid tests that verifyChequeAgainstLast rejects cheques with lower amount or an unexpected value
func TestPeerVerifyChequeAgainstLastInvalid(t *testing.T) {
	increase := uint64(10)

	// cheque with same or lower amount
	oldCheque := newTestCheque()
	newCheque := newTestCheque()

	if _, err := newCheque.verifyChequeAgainstLast(oldCheque, increase); err == nil {
		t.Fatal("accepted a cheque with same amount")
	}

	// cheque with amount != increase
	oldCheque = newTestCheque()
	newCheque = newTestCheque()
	newCheque.CumulativePayout = oldCheque.CumulativePayout + increase + 5

	if _, err := newCheque.verifyChequeAgainstLast(oldCheque, increase); err == nil {
		t.Fatal("accepted a cheque with unexpected amount")
	}
}

// TestPeerProcessAndVerifyCheque tests that processAndVerifyCheque accepts a valid cheque and also saves it
func TestPeerProcessAndVerifyCheque(t *testing.T) {
	swap, peer, clean := newTestSwapAndPeer(t, ownerKey)
	defer clean()

	// create test cheque and process
	cheque := newTestCheque()
	cheque.Signature, _ = cheque.Sign(ownerKey)

	actualAmount, err := swap.processAndVerifyCheque(cheque, peer)
	if err != nil {
		t.Fatalf("failed to process cheque: %s", err)
	}

	if actualAmount != cheque.CumulativePayout {
		t.Fatalf("computed wrong actual amount: was %d, expected: %d", actualAmount, cheque.CumulativePayout)
	}

	// verify that it was indeed saved
	if peer.getLastReceivedCheque().CumulativePayout != cheque.CumulativePayout {
		t.Fatalf("last received cheque has wrong cumulative payout, was: %d, expected: %d", peer.lastReceivedCheque.CumulativePayout, cheque.CumulativePayout)
	}

	// create another cheque with higher amount
	otherCheque := newTestCheque()
	otherCheque.CumulativePayout = cheque.CumulativePayout + 10
	otherCheque.Honey = 10
	otherCheque.Signature, _ = otherCheque.Sign(ownerKey)

	if _, err := swap.processAndVerifyCheque(otherCheque, peer); err != nil {
		t.Fatalf("failed to process cheque: %s", err)
	}

	// verify that it was indeed saved
	if peer.getLastReceivedCheque().CumulativePayout != otherCheque.CumulativePayout {
		t.Fatalf("last received cheque has wrong cumulative payout, was: %d, expected: %d", peer.lastReceivedCheque.CumulativePayout, otherCheque.CumulativePayout)
	}
}

// TestPeerProcessAndVerifyChequeInvalid verifies that processAndVerifyCheque does not accept cheques incompatible with the last cheque
// it first tries to process an invalid cheque
// then it processes a valid cheque
// then rejects one with lower amount
func TestPeerProcessAndVerifyChequeInvalid(t *testing.T) {
	swap, peer, clean := newTestSwapAndPeer(t, ownerKey)
	defer clean()

	// invalid cheque because wrong recipient
	cheque := newTestCheque()
	cheque.Beneficiary = ownerAddress
	cheque.Signature, _ = cheque.Sign(ownerKey)

	if _, err := swap.processAndVerifyCheque(cheque, peer); err == nil {
		t.Fatal("accecpted an invalid cheque as first cheque")
	}

	// valid cheque
	cheque = newTestCheque()
	cheque.Signature, _ = cheque.Sign(ownerKey)

	if _, err := swap.processAndVerifyCheque(cheque, peer); err != nil {
		t.Fatalf("failed to process cheque: %s", err)
	}

	if peer.getLastReceivedCheque().CumulativePayout != cheque.CumulativePayout {
		t.Fatalf("last received cheque has wrong cumulative payout, was: %d, expected: %d", peer.lastReceivedCheque.CumulativePayout, cheque.CumulativePayout)
	}

	// invalid cheque because amount is lower
	otherCheque := newTestCheque()
	otherCheque.CumulativePayout = cheque.CumulativePayout - 10
	otherCheque.Honey = 10
	otherCheque.Signature, _ = otherCheque.Sign(ownerKey)

	if _, err := swap.processAndVerifyCheque(otherCheque, peer); err == nil {
		t.Fatal("accepted a cheque with lower amount")
	}

	// check that no invalid cheque was saved
	if peer.getLastReceivedCheque().CumulativePayout != cheque.CumulativePayout {
		t.Fatalf("last received cheque has wrong cumulative payout, was: %d, expected: %d", peer.lastReceivedCheque.CumulativePayout, cheque.CumulativePayout)
	}
}

func TestSwapLogToFile(t *testing.T) {
	// create a log dir
	logDirDebitor, err := ioutil.TempDir("", "swap_test_log")
	log.Debug("creating swap log dir")
	if err != nil {
		t.Fatal(err)
	}

	// set the log dir to the params
	params := newDefaultParams()
	params.LogPath = logDirDebitor

	// create both test swap accounts
	creditorSwap, storeDirCreditor := newBaseTestSwap(t, beneficiaryKey)
	// we are only checking one of the two nodes for logs
	debitorSwap, storeDirDebitor := newBaseTestSwapWithParams(t, ownerKey, params)

	clean := func() {
		creditorSwap.Close()
		debitorSwap.Close()
		os.RemoveAll(storeDirCreditor)
		os.RemoveAll(storeDirDebitor)
	}
	defer clean()

	ctx := context.Background()
	err = testDeploy(ctx, creditorSwap)
	if err != nil {
		t.Fatal(err)
	}
	err = testDeploy(ctx, debitorSwap)
	if err != nil {
		t.Fatal(err)
	}

	// create Peer instances
	// NOTE: remember that these are peer instances representing each **a model of the remote peer** for every local node
	// so creditor is the model of the remote mode for the debitor! (and vice versa)
	cPeer := newDummyPeerWithSpec(Spec)
	dPeer := newDummyPeerWithSpec(Spec)
	creditor, err := debitorSwap.addPeer(cPeer.Peer, creditorSwap.owner.address, debitorSwap.GetParams().ContractAddress)
	if err != nil {
		t.Fatal(err)
	}
	debitor, err := creditorSwap.addPeer(dPeer.Peer, debitorSwap.owner.address, debitorSwap.GetParams().ContractAddress)
	if err != nil {
		t.Fatal(err)
	}

	// set balances arbitrarily
	testAmount := int64(DefaultPaymentThreshold + 42)
	debitor.setBalance(testAmount)
	creditor.setBalance(-testAmount)

	// setup the wait for mined transaction function for testing
	cleanup := setupContractTest()
	defer cleanup()

	// now simulate sending the cheque to the creditor from the debitor
	creditor.sendCheque()

	if logDirDebitor == "" {
		t.Fatal("Swap Log Dir is not defined")
	}

	files, err := ioutil.ReadDir(logDirDebitor)
	if err != nil || len(files) == 0 {
		t.Fatal(err)
	}

	logFile := path.Join(logDirDebitor, files[0].Name())

	var b []byte
	b, err = ioutil.ReadFile(logFile)
	if err != nil {
		t.Fatal(err)
	}
	logString := string(b)
	if !strings.Contains(logString, "sending cheque") {
		t.Fatalf("expected the log to contain \"sending cheque\"")
	}
}

func TestPeerGetLastSentCumulativePayout(t *testing.T) {
	_, peer, clean := newTestSwapAndPeer(t, ownerKey)
	defer clean()

	if peer.getLastSentCumulativePayout() != 0 {
		t.Fatalf("last cumulative payout should be 0 in the beginning, was %d", peer.getLastSentCumulativePayout())
	}

	cheque := newTestCheque()
	if err := peer.setLastSentCheque(cheque); err != nil {
		t.Fatal(err)
	}

	if peer.getLastSentCumulativePayout() != cheque.CumulativePayout {
		t.Fatalf("last cumulative payout should be the payout of the last sent cheque, was: %d, expected %d", peer.getLastSentCumulativePayout(), cheque.CumulativePayout)
	}
}

// dummyMsgRW implements MessageReader and MessageWriter
// but doesn't do anything. Useful for dummy message sends
type dummyMsgRW struct{}

// ReadMsg is from the MessageReader interface
func (d *dummyMsgRW) ReadMsg() (p2p.Msg, error) {
	return p2p.Msg{}, nil
}

// WriteMsg is from the MessageWriter interface
func (d *dummyMsgRW) WriteMsg(msg p2p.Msg) error {
	return nil
}<|MERGE_RESOLUTION|>--- conflicted
+++ resolved
@@ -462,7 +462,7 @@
 	//save
 	swap.saveChequebook(swap.GetParams().NetworkID, swap.GetParams().ContractAddress)
 	// we cannot give a flag, while on the same networkID we have already saved another instance of the chequebook
-	err = swap.StartChequebook(testChequeContract2)
+	err = swap.StartChequebook(1, testChequeContract2)
 	if err.Error() != expectedError.Error() {
 		t.Fatalf("Error is not equal to expected error. Error: %s, Expected: %s", err, expectedError)
 	}
@@ -474,7 +474,10 @@
 	swap, clean := newTestSwap(t, ownerKey)
 	defer clean()
 
-	err := swap.StartChequebook(testChequeContract2)
+	err := swap.StartChequebook(1, testChequeContract2)
+	if err == nil {
+		t.Fatalf("No error, expected error: %s", expectedError)
+	}
 	if err.Error() != expectedError.Error() {
 		t.Fatalf("Error is not equal to expected error. Error: %s, Expected: %s", err, expectedError)
 	}
@@ -492,7 +495,7 @@
 	//save
 	swap.saveChequebook(swap.GetParams().NetworkID, swap.GetParams().ContractAddress)
 	// we cannot give a flag, while on the same networkID we have already saved another instance of the chequebook
-	err = swap.StartChequebook(swap.GetParams().ContractAddress)
+	err = swap.StartChequebook(1, swap.GetParams().ContractAddress)
 	if err != nil {
 		t.Fatal(err)
 	}
@@ -673,11 +676,7 @@
 		peerID := booking.peer.ID()
 		peerBalance := expectedBalances[peerID]
 		// balance is not expected to be affected once past the disconnect threshold
-<<<<<<< HEAD
 		if peerBalance < swap.params.DisconnectThreshold {
-=======
-		if peerBalance < int64(swap.disconnectThreshold) {
->>>>>>> d229ba23
 			peerBalance += booking.amount
 		}
 		expectedBalances[peerID] = peerBalance
