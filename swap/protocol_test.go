--- conflicted
+++ resolved
@@ -146,17 +146,9 @@
 	log.Debug("create a cheque")
 	cheque := &Cheque{
 		ChequeParams: ChequeParams{
-<<<<<<< HEAD
-			Contract:    debitorSwap.issuer.Contract,
-			Beneficiary: creditorSwap.issuer.address,
-			Amount:      42,
-			Honey:       42,
-			Timeout:     0,
-=======
-			Contract:         debitorSwap.owner.Contract,
-			Beneficiary:      creditorSwap.owner.address,
+			Contract:         debitorSwap.issuer.Contract,
+			Beneficiary:      creditorSwap.issuer.address,
 			CumulativePayout: 42,
->>>>>>> 506ab973
 		},
 		Honey: 42,
 	}
