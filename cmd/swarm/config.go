--- conflicted
+++ resolved
@@ -69,12 +69,8 @@
 	SwarmEnvSwapBackendURL          = "SWARM_SWAP_BACKEND_URL"
 	SwarmEnvSwapPaymentThreshold    = "SWARM_SWAP_PAYMENT_THRESHOLD"
 	SwarmEnvSwapDisconnectThreshold = "SWARM_SWAP_DISCONNECT_THRESHOLD"
-<<<<<<< HEAD
 	SwarmSyncMode                   = "SWARM_SYNC_MODE"
-=======
 	SwarmEnvSwapLogPath             = "SWARM_SWAP_LOG_PATH"
-	SwarmEnvSyncDisable             = "SWARM_SYNC_DISABLE"
->>>>>>> 5122fcc9
 	SwarmEnvSyncUpdateDelay         = "SWARM_ENV_SYNC_UPDATE_DELAY"
 	SwarmEnvMaxStreamPeerServers    = "SWARM_ENV_MAX_STREAM_PEER_SERVERS"
 	SwarmEnvLightNodeEnable         = "SWARM_LIGHT_NODE_ENABLE"
