--- conflicted
+++ resolved
@@ -113,23 +113,13 @@
 
 // Deliver allows unwrapping a chunk as a trojan message and calling its handler func based on its topic
 func (p *Pss) Deliver(c chunk.Chunk) {
-<<<<<<< HEAD
-	m, err := trojan.Unwrap(c)
-	if err != nil {
-		return
-	}
-	h := p.getHandler(m.Topic)
-	if h != nil {
-		log.Debug("gp calling handler function")
-		h(*m)
-=======
 	if trojan.IsPotential(c) {
 		m, _ := trojan.Unwrap(c) // if err occurs unwrapping, there will be no handler
 		h := p.getHandler(m.Topic)
 		if h != nil {
+			log.Debug("gp calling handler function")
 			h(*m)
 		}
->>>>>>> 649ad9c0
 	}
 }
 
